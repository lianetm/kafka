--- conflicted
+++ resolved
@@ -254,7 +254,7 @@
         }
     }
 
-<<<<<<< HEAD
+
     /**
      * @return True if auto-commit is enabled as defined in the config {@link ConsumerConfig#ENABLE_AUTO_COMMIT_CONFIG}
      */
@@ -273,10 +273,7 @@
         autoCommitState.get().resetTimer();
     }
 
-    private class OffsetCommitRequestState {
-=======
     private class OffsetCommitRequestState extends RequestState {
->>>>>>> 0390d5b1
         private final Map<TopicPartition, OffsetAndMetadata> offsets;
         private final String groupId;
         private final GroupState.Generation generation;
