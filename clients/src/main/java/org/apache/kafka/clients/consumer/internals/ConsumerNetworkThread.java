--- conflicted
+++ resolved
@@ -279,67 +279,4 @@
             log.debug("Closed the consumer network thread");
         }
     }
-<<<<<<< HEAD
-
-    /**
-     * We need to autocommit before shutting down the consumer. The method needs to first connect to the coordinator
-     * node to construct the closing requests.  Then wait for all closing requests to finish before returning.  The
-     * method is bounded by a closing timer.  We will continue closing down the consumer if the requests cannot be
-     * completed in time.
-     */
-    // Visible for testing
-    void maybeAutocommitOnClose(final Timer timer) {
-        if (!requestManagers.coordinatorRequestManager.isPresent())
-            return;
-
-        if (!requestManagers.commitRequestManager.isPresent()) {
-            log.error("Expecting a CommitRequestManager but the object was never initialized. Shutting down.");
-            return;
-        }
-
-        if (!requestManagers.commitRequestManager.get().canAutoCommit()) {
-            return;
-        }
-
-        ensureCoordinatorReady(timer);
-        NetworkClientDelegate.UnsentRequest autocommitRequest =
-            requestManagers.commitRequestManager.get().createCommitAllConsumedRequestSync(timer);
-        networkClientDelegate.add(autocommitRequest);
-        do {
-            long currentTimeMs = timer.currentTimeMs();
-            ensureCoordinatorReady(timer);
-            networkClientDelegate.poll(timer.remainingMs(), currentTimeMs);
-        } while (timer.notExpired() && !autocommitRequest.future().isDone());
-    }
-
-    void maybeLeaveGroup(final Timer timer) {
-        // TODO: Leave group upon closing the consumer
-    }
-
-    private void ensureCoordinatorReady(final Timer timer) {
-        while (!coordinatorReady() && timer.notExpired()) {
-            findCoordinatorSync(timer);
-        }
-    }
-
-    private boolean coordinatorReady() {
-        CoordinatorRequestManager coordinatorRequestManager = requestManagers.coordinatorRequestManager.orElseThrow(
-                () -> new IllegalStateException("CoordinatorRequestManager uninitialized."));
-        Optional<Node> coordinator = coordinatorRequestManager.coordinator();
-        return coordinator.isPresent() && !networkClientDelegate.isUnavailable(coordinator.get());
-    }
-
-    private void findCoordinatorSync(final Timer timer) {
-        CoordinatorRequestManager coordinatorRequestManager = requestManagers.coordinatorRequestManager.orElseThrow(
-                () -> new IllegalStateException("CoordinatorRequestManager uninitialized."));
-        NetworkClientDelegate.UnsentRequest request = coordinatorRequestManager.makeFindCoordinatorRequest(timer.currentTimeMs());
-        networkClientDelegate.addAll(Collections.singletonList(request));
-        CompletableFuture<ClientResponse> findCoordinatorRequest = request.future();
-        while (timer.notExpired() && !findCoordinatorRequest.isDone()) {
-            networkClientDelegate.poll(timer.remainingMs(), timer.currentTimeMs());
-            timer.update();
-        }
-    }
-=======
->>>>>>> 5e37ec80
 }