--- conflicted
+++ resolved
@@ -194,12 +194,7 @@
                         config,
                         coordinatorRequestManager,
                         groupState);
-<<<<<<< HEAD
-                MembershipManager membershipManager =
-                        new MembershipManagerImpl(groupState.groupId, logContext);
-=======
-                MembershipManager membershipManager = new MembershipManagerImpl(groupState.groupId);
->>>>>>> 6e164bb9
+                MembershipManager membershipManager = new MembershipManagerImpl(groupState.groupId, logContext);
                 heartbeatRequestManager = new HeartbeatRequestManager(
                         this.time,
                         logContext,
