--- conflicted
+++ resolved
@@ -177,13 +177,9 @@
                             commit,
                             metadata,
                             logContext,
-<<<<<<< HEAD
-                            clientTelemetryReporter);
-                    membershipManager.registerStateListener(commit);
-=======
                             clientTelemetryReporter,
                             backgroundEventHandler);
->>>>>>> ed7ad6d9
+                    membershipManager.registerStateListener(commit);
                     heartbeatRequestManager = new HeartbeatRequestManager(
                             logContext,
                             time,
