/*
 * Licensed to the Apache Software Foundation (ASF) under one or more
 * contributor license agreements. See the NOTICE file distributed with
 * this work for additional information regarding copyright ownership.
 * The ASF licenses this file to You under the Apache License, Version 2.0
 * (the "License"); you may not use this file except in compliance with
 * the License. You may obtain a copy of the License at
 *
 *    http://www.apache.org/licenses/LICENSE-2.0
 *
 * Unless required by applicable law or agreed to in writing, software
 * distributed under the License is distributed on an "AS IS" BASIS,
 * WITHOUT WARRANTIES OR CONDITIONS OF ANY KIND, either express or implied.
 * See the License for the specific language governing permissions and
 * limitations under the License.
 */
package org.apache.kafka.clients.consumer.internals;

import org.apache.kafka.clients.ClientResponse;
import org.apache.kafka.clients.consumer.CommitFailedException;
import org.apache.kafka.clients.consumer.ConsumerConfig;
import org.apache.kafka.clients.consumer.OffsetAndMetadata;
import org.apache.kafka.clients.consumer.OffsetResetStrategy;
import org.apache.kafka.clients.consumer.RetriableCommitFailedException;
import org.apache.kafka.common.KafkaException;
import org.apache.kafka.common.Node;
import org.apache.kafka.common.TopicPartition;
import org.apache.kafka.common.errors.RetriableException;
import org.apache.kafka.common.errors.TimeoutException;
import org.apache.kafka.common.message.OffsetCommitRequestData;
import org.apache.kafka.common.message.OffsetCommitResponseData;
import org.apache.kafka.common.message.OffsetFetchRequestData;
import org.apache.kafka.common.metrics.KafkaMetric;
import org.apache.kafka.common.metrics.Metrics;
import org.apache.kafka.common.protocol.ApiKeys;
import org.apache.kafka.common.protocol.Errors;
import org.apache.kafka.common.requests.AbstractRequest;
import org.apache.kafka.common.requests.OffsetCommitRequest;
import org.apache.kafka.common.requests.OffsetCommitResponse;
import org.apache.kafka.common.requests.OffsetFetchRequest;
import org.apache.kafka.common.requests.OffsetFetchResponse;
import org.apache.kafka.common.requests.RequestHeader;
import org.apache.kafka.common.serialization.StringDeserializer;
import org.apache.kafka.common.utils.LogContext;
import org.apache.kafka.common.utils.MockTime;
import org.apache.kafka.test.TestUtils;
import org.junit.jupiter.api.BeforeEach;
import org.junit.jupiter.api.Test;
import org.junit.jupiter.params.ParameterizedTest;
import org.junit.jupiter.params.provider.Arguments;
import org.junit.jupiter.params.provider.MethodSource;

import java.util.ArrayList;
import java.util.Arrays;
import java.util.Collections;
import java.util.HashMap;
import java.util.HashSet;
import java.util.List;
import java.util.Map;
import java.util.Optional;
import java.util.OptionalDouble;
import java.util.Properties;
import java.util.Set;
import java.util.concurrent.CompletableFuture;
import java.util.stream.Collectors;
import java.util.stream.Stream;

import static java.util.Collections.singleton;
import static org.apache.kafka.clients.consumer.ConsumerConfig.AUTO_COMMIT_INTERVAL_MS_CONFIG;
import static org.apache.kafka.clients.consumer.ConsumerConfig.ENABLE_AUTO_COMMIT_CONFIG;
import static org.apache.kafka.clients.consumer.ConsumerConfig.GROUP_ID_CONFIG;
import static org.apache.kafka.clients.consumer.ConsumerConfig.KEY_DESERIALIZER_CLASS_CONFIG;
import static org.apache.kafka.clients.consumer.ConsumerConfig.VALUE_DESERIALIZER_CLASS_CONFIG;
import static org.apache.kafka.clients.consumer.internals.ConsumerTestBuilder.DEFAULT_GROUP_ID;
import static org.apache.kafka.clients.consumer.internals.ConsumerTestBuilder.DEFAULT_GROUP_INSTANCE_ID;
import static org.apache.kafka.clients.consumer.internals.ConsumerUtils.CONSUMER_METRIC_GROUP_PREFIX;
import static org.apache.kafka.clients.consumer.internals.ConsumerUtils.COORDINATOR_METRICS_SUFFIX;
import static org.apache.kafka.test.TestUtils.assertFutureThrows;
import static org.junit.jupiter.api.Assertions.assertEquals;
import static org.junit.jupiter.api.Assertions.assertFalse;
import static org.junit.jupiter.api.Assertions.assertTrue;
import static org.mockito.ArgumentMatchers.any;
import static org.mockito.ArgumentMatchers.anyLong;
import static org.mockito.Mockito.mock;
import static org.mockito.Mockito.spy;
import static org.mockito.Mockito.verify;
import static org.mockito.Mockito.when;

public class CommitRequestManagerTest {

<<<<<<< HEAD
    private final long retryBackoffMs = 100;
    private final long retryBackoffMaxMs = 1000;
    private final Node mockedNode = new Node(1, "host1", 9092);
=======
    private long retryBackoffMs = 100;
    private long retryBackoffMaxMs = 1000;
    private String consumerMetricGroupPrefix = CONSUMER_METRIC_GROUP_PREFIX;
    private String consumerMetricGroupName = consumerMetricGroupPrefix + COORDINATOR_METRICS_SUFFIX;
    private Node mockedNode = new Node(1, "host1", 9092);
>>>>>>> 7090a523
    private SubscriptionState subscriptionState;
    private LogContext logContext;
    private MockTime time;
    private CoordinatorRequestManager coordinatorRequestManager;
    private Metrics metrics = new Metrics();
    private Properties props;

    private final int defaultApiTimeoutMs = 60000;


    @BeforeEach
    public void setup() {
        this.logContext = new LogContext();
        this.time = new MockTime(0);
        this.subscriptionState = new SubscriptionState(new LogContext(), OffsetResetStrategy.EARLIEST);
        this.coordinatorRequestManager = mock(CoordinatorRequestManager.class);
        this.props = new Properties();
        this.props.put(ConsumerConfig.AUTO_COMMIT_INTERVAL_MS_CONFIG, 100);
        this.props.put(KEY_DESERIALIZER_CLASS_CONFIG, StringDeserializer.class);
        this.props.put(VALUE_DESERIALIZER_CLASS_CONFIG, StringDeserializer.class);
    }

    @Test
    public void testPollSkipIfCoordinatorUnknown() {
        CommitRequestManager commitRequestManger = create(false, 0);
        assertPoll(false, 0, commitRequestManger);

        Map<TopicPartition, OffsetAndMetadata> offsets = new HashMap<>();
        offsets.put(new TopicPartition("t1", 0), new OffsetAndMetadata(0));
        commitRequestManger.addOffsetCommitRequest(offsets, Optional.empty(), false);
        assertPoll(false, 0, commitRequestManger);
    }

    @Test
    public void testPollEnsureManualCommitSent() {
        CommitRequestManager commitRequestManger = create(false, 0);
        assertPoll(0, commitRequestManger);

        Map<TopicPartition, OffsetAndMetadata> offsets = new HashMap<>();
        offsets.put(new TopicPartition("t1", 0), new OffsetAndMetadata(0));
        commitRequestManger.addOffsetCommitRequest(offsets, Optional.empty(), false);
        assertPoll(1, commitRequestManger);
    }

    @Test
    public void testPollEnsureAutocommitSent() {
        TopicPartition tp = new TopicPartition("t1", 1);
        subscriptionState.assignFromUser(Collections.singleton(tp));
        subscriptionState.seek(tp, 100);
        CommitRequestManager commitRequestManger = create(true, 100);
        assertPoll(0, commitRequestManger);

        commitRequestManger.updateAutoCommitTimer(time.milliseconds());
        time.sleep(100);
        commitRequestManger.updateAutoCommitTimer(time.milliseconds());
        List<NetworkClientDelegate.FutureCompletionHandler> pollResults = assertPoll(1, commitRequestManger);
        pollResults.forEach(v -> v.onComplete(mockOffsetCommitResponse(
                "t1",
                1,
                (short) 1,
                Errors.NONE)));
    }

    @Test
    public void testPollEnsureCorrectInflightRequestBufferSize() {
        CommitRequestManager commitManager = create(false, 100);
        when(coordinatorRequestManager.coordinator()).thenReturn(Optional.of(mockedNode));

        // Create some offset commit requests
        Map<TopicPartition, OffsetAndMetadata> offsets1 = new HashMap<>();
        offsets1.put(new TopicPartition("test", 0), new OffsetAndMetadata(10L));
        offsets1.put(new TopicPartition("test", 1), new OffsetAndMetadata(20L));
        Map<TopicPartition, OffsetAndMetadata> offsets2 = new HashMap<>();
        offsets2.put(new TopicPartition("test", 3), new OffsetAndMetadata(20L));
        offsets2.put(new TopicPartition("test", 4), new OffsetAndMetadata(20L));

        // Add the requests to the CommitRequestManager and store their futures
        ArrayList<CompletableFuture<Void>> commitFutures = new ArrayList<>();
        ArrayList<CompletableFuture<Map<TopicPartition, OffsetAndMetadata>>> fetchFutures = new ArrayList<>();
        long expirationTimeMs  = time.milliseconds() + defaultApiTimeoutMs;
        commitFutures.add(commitManager.addOffsetCommitRequest(offsets1, Optional.of(expirationTimeMs), false));
        fetchFutures.add(commitManager.addOffsetFetchRequest(Collections.singleton(new TopicPartition("test", 0)), expirationTimeMs));
        commitFutures.add(commitManager.addOffsetCommitRequest(offsets2, Optional.of(expirationTimeMs), false));
        fetchFutures.add(commitManager.addOffsetFetchRequest(Collections.singleton(new TopicPartition("test", 1)), expirationTimeMs));

        // Poll the CommitRequestManager and verify that the inflightOffsetFetches size is correct
        NetworkClientDelegate.PollResult result = commitManager.poll(time.milliseconds());
        assertEquals(4, result.unsentRequests.size());
        assertTrue(result.unsentRequests
                .stream().anyMatch(r -> r.requestBuilder() instanceof OffsetCommitRequest.Builder));
        assertTrue(result.unsentRequests
                .stream().anyMatch(r -> r.requestBuilder() instanceof OffsetFetchRequest.Builder));
        assertFalse(commitManager.pendingRequests.hasUnsentRequests());
        assertEquals(2, commitManager.pendingRequests.inflightOffsetFetches.size());

        // Verify that the inflight offset fetch requests have been removed from the pending request buffer
        commitFutures.forEach(f -> f.complete(null));
        fetchFutures.forEach(f -> f.complete(null));
        assertEquals(0, commitManager.pendingRequests.inflightOffsetFetches.size());
    }

    @Test
    public void testPollEnsureEmptyPendingRequestAfterPoll() {
        CommitRequestManager commitRequestManger = create(true, 100);
        when(coordinatorRequestManager.coordinator()).thenReturn(Optional.of(mockedNode));
        Map<TopicPartition, OffsetAndMetadata> offsets = Collections.singletonMap(
            new TopicPartition("topic", 1),
            new OffsetAndMetadata(0));
        commitRequestManger.addOffsetCommitRequest(offsets, Optional.empty(), false);
        assertEquals(1, commitRequestManger.unsentOffsetCommitRequests().size());
        assertEquals(1, commitRequestManger.poll(time.milliseconds()).unsentRequests.size());
        assertTrue(commitRequestManger.unsentOffsetCommitRequests().isEmpty());
        assertEmptyPendingRequests(commitRequestManger);
    }

    // This is the case of the async auto commit sent on calls to assign (async commit that
    // should not be retried).
    @Test
    public void testAsyncAutocommitNotRetriedAfterException() {
        long commitInterval = retryBackoffMs * 2;
        CommitRequestManager commitRequestManger = create(true, commitInterval);
        TopicPartition tp = new TopicPartition("topic", 1);
        subscriptionState.assignFromUser(Collections.singleton(tp));
        subscriptionState.seek(tp, 100);
        time.sleep(commitInterval);
        commitRequestManger.updateAutoCommitTimer(time.milliseconds());
        List<NetworkClientDelegate.FutureCompletionHandler> futures = assertPoll(1, commitRequestManger);
        // Complete the autocommit request exceptionally. It should fail right away, without retry.
        futures.get(0).onComplete(mockOffsetCommitResponse(
            "topic",
            1,
            (short) 1,
            Errors.COORDINATOR_LOAD_IN_PROGRESS));

        // When polling again before the auto-commit interval no request should be generated
        // (making sure we wait for the backoff, to check that the failed request is not being
        // retried).
        time.sleep(retryBackoffMs);
        commitRequestManger.updateAutoCommitTimer(time.milliseconds());
        assertPoll(0, commitRequestManger);
        commitRequestManger.updateAutoCommitTimer(time.milliseconds());

        // Only when polling after the auto-commit interval, a new auto-commit request should be
        // generated.
        time.sleep(commitInterval);
        commitRequestManger.updateAutoCommitTimer(time.milliseconds());
        futures = assertPoll(1, commitRequestManger);
        assertEmptyPendingRequests(commitRequestManger);
        futures.get(0).onComplete(mockOffsetCommitResponse(
                "topic",
                1,
                (short) 1,
                Errors.NONE));
    }

    // This is the case of the sync auto commit sent when the consumer is being closed (sync commit
    // that should be retried until it succeeds, fails, or timer expires).
    @ParameterizedTest
    @MethodSource("offsetCommitExceptionSupplier")
    public void testAutoCommitSyncRetriedAfterExpectedRetriableException(Errors error) {
        long commitInterval = retryBackoffMs * 2;
        CommitRequestManager commitRequestManger = create(true, commitInterval);
        TopicPartition tp = new TopicPartition("topic", 1);
        subscriptionState.assignFromUser(Collections.singleton(tp));
        subscriptionState.seek(tp, 100);
        when(coordinatorRequestManager.coordinator()).thenReturn(Optional.of(mockedNode));
        time.sleep(commitInterval);
        commitRequestManger.updateAutoCommitTimer(time.milliseconds());

        // Auto-commit all consume sync (ex. triggered when the consumer is closed).
        long expirationTimeMs = time.milliseconds() + defaultApiTimeoutMs;
        CompletableFuture<Void> commitResult =
            commitRequestManger.maybeAutoCommitAllConsumedNow(Optional.of(expirationTimeMs), false);
        sendAndVerifyOffsetCommitRequestFailedAndMaybeRetried(commitRequestManger, error, commitResult);

        // We expect that request should have been retried on this sync commit.
        assertExceptionHandling(commitRequestManger, error, true);
    }

    @Test
    public void testCommitSyncThrowsCommitFailedExceptionOnFencedInstanceId() {
        testCommitSyncFailsWithCommitFailedExceptionOnError(Errors.FENCED_INSTANCE_ID);
    }

    @Test
    public void testCommitSyncThrowsCommitFailedExceptionOnUnknownMemberId() {
        testCommitSyncFailsWithCommitFailedExceptionOnError(Errors.UNKNOWN_MEMBER_ID);
    }

    private void testCommitSyncFailsWithCommitFailedExceptionOnError(Errors commitError) {
        CommitRequestManager commitRequestManger = create(false, 100);
        when(coordinatorRequestManager.coordinator()).thenReturn(Optional.of(mockedNode));

        Map<TopicPartition, OffsetAndMetadata> offsets = Collections.singletonMap(
            new TopicPartition("topic", 1),
            new OffsetAndMetadata(0));

        // Send sync offset commit request that fails with an error that is expected to propagate
        // a CommitFailedException
        Long expirationTimeMs = time.milliseconds() + retryBackoffMs;
        CompletableFuture<Void> commitResult = commitRequestManger.addOffsetCommitRequest(offsets, Optional.of(expirationTimeMs), false);
        completeOffsetCommitRequestWithError(commitRequestManger, commitError);
        assertFutureThrows(commitResult, CommitFailedException.class);
    }

    @Test
    public void testCommitSyncThrowsOffsetMetadataTooLargeException() {
        // Error with metadata provided by the user should propagate the exception, so they can handle it.
        testCommitSyncFailsWithErrorException(Errors.OFFSET_METADATA_TOO_LARGE);
    }

    @Test
    public void testCommitSyncThrowsInvalidCommitOffsetSizeException() {
        // Error with data provided by the user should propagate the exception, so they can handle it.
        testCommitSyncFailsWithErrorException(Errors.INVALID_COMMIT_OFFSET_SIZE);
    }

    @Test
    public void testCommitSyncThrowsGroupAuthorizationException() {
        testCommitSyncFailsWithErrorException(Errors.GROUP_AUTHORIZATION_FAILED);
    }

    private void testCommitSyncFailsWithErrorException(Errors commitError) {
        CommitRequestManager commitRequestManger = create(false, 100);
        when(coordinatorRequestManager.coordinator()).thenReturn(Optional.of(mockedNode));

        Map<TopicPartition, OffsetAndMetadata> offsets = Collections.singletonMap(
            new TopicPartition("topic", 1),
            new OffsetAndMetadata(0));

        // Send sync offset commit request that fails with an error that is expected to propagate
        // the error.exception()
        Long expirationTimeMs = time.milliseconds() + retryBackoffMs;
        CompletableFuture<Void> commitResult = commitRequestManger.addOffsetCommitRequest(offsets, Optional.of(expirationTimeMs), false);
        completeOffsetCommitRequestWithError(commitRequestManger, commitError);
        assertFutureThrows(commitResult, commitError.exception().getClass());
    }

    @Test
    public void testOffsetCommitFailsWithCommitFailedExceptionIfUnknownMemberId() {
        long commitInterval = retryBackoffMs * 2;
        CommitRequestManager commitRequestManger = create(true, commitInterval);
        TopicPartition tp = new TopicPartition("topic", 1);
        subscriptionState.assignFromUser(Collections.singleton(tp));
        subscriptionState.seek(tp, 100);
        when(coordinatorRequestManager.coordinator()).thenReturn(Optional.of(mockedNode));
        time.sleep(commitInterval);
        commitRequestManger.updateAutoCommitTimer(time.milliseconds());

        // Auto-commit all consume sync (ex. triggered when the consumer is closed).
        long expirationTimeMs = time.milliseconds() + defaultApiTimeoutMs;
        CompletableFuture<Void> commitResult =
            commitRequestManger.maybeAutoCommitAllConsumedNow(Optional.of(expirationTimeMs), false);

        completeOffsetCommitRequestWithError(commitRequestManger, Errors.UNKNOWN_MEMBER_ID);
        NetworkClientDelegate.PollResult res = commitRequestManger.poll(time.milliseconds());
        assertEquals(0, res.unsentRequests.size());
        // Commit should fail with CommitFailedException
        assertTrue(commitResult.isDone());
        assertFutureThrows(commitResult, CommitFailedException.class);
    }

    /**
     * This is the case where a request to commit offsets is performed without retrying on
     * STALE_MEMBER_EPOCH (ex. commits triggered from the consumer API, auto-commits triggered on
     * the interval). The expectation is that the request should fail with CommitFailedException.
     */
    @Test
    public void testOffsetCommitFailsWithCommitFailedExceptionIfStaleMemberEpochNotRetried() {
        CommitRequestManager commitRequestManger = create(true, 100);
        when(coordinatorRequestManager.coordinator()).thenReturn(Optional.of(mockedNode));

        Map<TopicPartition, OffsetAndMetadata> offsets = Collections.singletonMap(
            new TopicPartition("topic", 1),
            new OffsetAndMetadata(0));

        // Send commit request expected to be retried on retriable errors
        CompletableFuture<Void> commitResult = commitRequestManger.addOffsetCommitRequest(
            offsets, Optional.of(time.milliseconds() + defaultApiTimeoutMs), false);
        completeOffsetCommitRequestWithError(commitRequestManger, Errors.STALE_MEMBER_EPOCH);
        NetworkClientDelegate.PollResult res = commitRequestManger.poll(time.milliseconds());
        assertEquals(0, res.unsentRequests.size());

        // Commit should fail with CommitFailedException
        assertTrue(commitResult.isDone());
        assertFutureThrows(commitResult, CommitFailedException.class);
    }

    /**
     * This is the case of the async auto commit request triggered on the interval. The
     * expectation is that the request should fail with RetriableCommitFailedException, so that
     * the timer is reset and the request is retried on the next interval.
     */
    @Test
    public void testCommitAsyncFailsWithRetriableOnStaleMemberEpoch() {
        CommitRequestManager commitRequestManger = create(false, 100);
        when(coordinatorRequestManager.coordinator()).thenReturn(Optional.of(mockedNode));

        Map<TopicPartition, OffsetAndMetadata> offsets = Collections.singletonMap(
            new TopicPartition("topic", 1),
            new OffsetAndMetadata(0));

        // Async commit that won't be retried.
        CompletableFuture<Void> commitResult = commitRequestManger.addOffsetCommitRequest(
            offsets, Optional.empty(), true);
        completeOffsetCommitRequestWithError(commitRequestManger, Errors.STALE_MEMBER_EPOCH);
        NetworkClientDelegate.PollResult res = commitRequestManger.poll(time.milliseconds());
        assertEquals(0, res.unsentRequests.size());

        // Commit should fail with RetriableCommitFailedException.
        assertTrue(commitResult.isDone());
        assertFutureThrows(commitResult, RetriableCommitFailedException.class);
    }

    @Test
    public void testCommitAsyncFailsWithRetriableOnCoordinatorDisconnected() {
        CommitRequestManager commitRequestManager = create(false, 100);
        when(coordinatorRequestManager.coordinator()).thenReturn(Optional.of(mockedNode));

        Map<TopicPartition, OffsetAndMetadata> offsets = Collections.singletonMap(
            new TopicPartition("topic", 1),
            new OffsetAndMetadata(0));

        // Async commit that won't be retried.
        CompletableFuture<Void> commitResult = commitRequestManager.addOffsetCommitRequest(
            offsets, Optional.empty(), true);

        NetworkClientDelegate.PollResult res = commitRequestManager.poll(time.milliseconds());
        assertEquals(1, res.unsentRequests.size());
        NetworkClientDelegate.UnsentRequest req = res.unsentRequests.get(0);
        ClientResponse response = mockOffsetCommitResponseDisconnected("topic", 1, (short) 1, req);
        response.onComplete();

        // Commit should mark the coordinator unknown and fail with RetriableCommitFailedException.
        assertTrue(commitResult.isDone());
        assertFutureThrows(commitResult, RetriableCommitFailedException.class);
        assertCoordinatorDisconnect();
    }

    @Test
    public void testAutocommitEnsureOnlyOneInflightRequest() {
        TopicPartition t1p = new TopicPartition("topic1", 0);
        subscriptionState.assignFromUser(singleton(t1p));
        subscriptionState.seek(t1p, 100);

        CommitRequestManager commitRequestManger = create(true, 100);
        time.sleep(100);
        commitRequestManger.updateAutoCommitTimer(time.milliseconds());
        List<NetworkClientDelegate.FutureCompletionHandler> futures = assertPoll(1, commitRequestManger);

        time.sleep(100);
        commitRequestManger.updateAutoCommitTimer(time.milliseconds());
        // We want to make sure we don't resend autocommit if the previous request has not been
        // completed, even if the interval expired
        assertPoll(0, commitRequestManger);
        assertEmptyPendingRequests(commitRequestManger);

        // complete the unsent request and re-poll
        futures.get(0).onComplete(buildOffsetCommitClientResponse(new OffsetCommitResponse(0, new HashMap<>())));
        assertPoll(1, commitRequestManger);
    }

    @Test
    public void testOffsetFetchRequestEnsureDuplicatedRequestSucceed() {
        CommitRequestManager commitRequestManger = create(true, 100);
        when(coordinatorRequestManager.coordinator()).thenReturn(Optional.of(mockedNode));
        Set<TopicPartition> partitions = new HashSet<>();
        partitions.add(new TopicPartition("t1", 0));
        List<CompletableFuture<Map<TopicPartition, OffsetAndMetadata>>> futures = sendAndVerifyDuplicatedOffsetFetchRequests(
                commitRequestManger,
                partitions,
                2,
                Errors.NONE);
        futures.forEach(f -> {
            assertTrue(f.isDone());
            assertFalse(f.isCompletedExceptionally());
        });
        // expecting the buffers to be emptied after being completed successfully
        commitRequestManger.poll(0);
        assertEmptyPendingRequests(commitRequestManger);
    }

    @ParameterizedTest
    @MethodSource("offsetFetchExceptionSupplier")
    public void testOffsetFetchRequestErroredRequests(final Errors error, final boolean isRetriable) {
        CommitRequestManager commitRequestManger = create(true, 100);
        when(coordinatorRequestManager.coordinator()).thenReturn(Optional.of(mockedNode));

        Set<TopicPartition> partitions = new HashSet<>();
        partitions.add(new TopicPartition("t1", 0));
        List<CompletableFuture<Map<TopicPartition, OffsetAndMetadata>>> futures = sendAndVerifyDuplicatedOffsetFetchRequests(
            commitRequestManger,
            partitions,
            5,
            error);
        // we only want to make sure to purge the outbound buffer for non-retriables, so retriable will be re-queued.
        if (isRetriable)
            testRetriable(commitRequestManger, futures);
        else {
            testNonRetriable(futures);
            assertEmptyPendingRequests(commitRequestManger);
        }
    }

    @Test
    public void testOffsetFetchMarksCoordinatorUnknownOnCoordinatorDisconnectedAndRetries() {
        CommitRequestManager commitRequestManger = create(true, 100);
        when(coordinatorRequestManager.coordinator()).thenReturn(Optional.of(mockedNode));

        Set<TopicPartition> partitions = new HashSet<>();
        partitions.add(new TopicPartition("t1", 0));

        long expirationTimeMs = time.milliseconds() + defaultApiTimeoutMs;
        CompletableFuture<Map<TopicPartition, OffsetAndMetadata>> result = commitRequestManger.addOffsetFetchRequest(partitions, expirationTimeMs);

        NetworkClientDelegate.PollResult res = commitRequestManger.poll(time.milliseconds());
        assertEquals(1, res.unsentRequests.size());
        NetworkClientDelegate.UnsentRequest request = res.unsentRequests.get(0);
        ClientResponse response = buildOffsetFetchClientResponseDisconnected(request);
        response.onComplete();

        // Request not completed just yet, but should have marked the coordinator unknown
        assertFalse(result.isDone());
        assertCoordinatorDisconnect();

        // Request should be retried after backoff expires
        time.sleep(100);
        when(coordinatorRequestManager.coordinator()).thenReturn(Optional.of(mockedNode));
        res = commitRequestManger.poll(time.milliseconds());
        assertEquals(1, res.unsentRequests.size());
        assertEquals(1, commitRequestManger.pendingRequests.inflightOffsetFetches.size());
    }

    @ParameterizedTest
    @MethodSource("offsetCommitExceptionSupplier")
    public void testOffsetCommitRequestErroredRequestsNotRetriedForAsyncCommit(final Errors error) {
        CommitRequestManager commitRequestManger = create(true, 100);
        when(coordinatorRequestManager.coordinator()).thenReturn(Optional.of(mockedNode));

        Map<TopicPartition, OffsetAndMetadata> offsets = Collections.singletonMap(new TopicPartition("topic", 1),
            new OffsetAndMetadata(0));

        // Send commit request without expiration (async commit not expected to be retried).
        CompletableFuture<Void> commitResult = commitRequestManger.addOffsetCommitRequest(offsets, Optional.empty(), false);
        completeOffsetCommitRequestWithError(commitRequestManger, error);
        NetworkClientDelegate.PollResult res = commitRequestManger.poll(time.milliseconds());
        assertEquals(0, res.unsentRequests.size());
        assertTrue(commitResult.isDone());
        assertTrue(commitResult.isCompletedExceptionally());
        if (error.exception() instanceof RetriableException) {
            assertFutureThrows(commitResult, RetriableCommitFailedException.class);
        }

        // We expect that the request should not have been retried on this async commit.
        assertExceptionHandling(commitRequestManger, error, false);
    }

    @Test
    public void testCommitAsyncThrowsKafkaExceptionForUnexpectedRetriableError() {
        testCommitAsyncThrowsKafkaException(Errors.CORRUPT_MESSAGE);
    }

    @Test
    public void testCommitAsyncThrowsKafkaExceptionForUnexpectedNonRetriableError() {
        testCommitAsyncThrowsKafkaException(Errors.UNKNOWN_SERVER_ERROR);
    }

    private void testCommitAsyncThrowsKafkaException(Errors error) {
        CommitRequestManager commitRequestManger = create(true, 100);
        when(coordinatorRequestManager.coordinator()).thenReturn(Optional.of(mockedNode));

        Map<TopicPartition, OffsetAndMetadata> offsets = Collections.singletonMap(new TopicPartition("topic", 1),
            new OffsetAndMetadata(0));

        // Send async commit that fails with unexpected error. Should fail with KafkaException.
        CompletableFuture<Void> commitResult = commitRequestManger.addOffsetCommitRequest(offsets, Optional.empty(), false);
        completeOffsetCommitRequestWithError(commitRequestManger, error);
        NetworkClientDelegate.PollResult res = commitRequestManger.poll(time.milliseconds());
        assertEquals(0, res.unsentRequests.size());
        assertTrue(commitResult.isDone());
        assertTrue(commitResult.isCompletedExceptionally());
        assertFutureThrows(commitResult, KafkaException.class);
    }

    @Test
    public void testCommitSyncThrowsKafkaExceptionForUnexpectedRetriableError() {
        testCommitSyncThrowsKafkaException(Errors.CORRUPT_MESSAGE);
    }

    @Test
    public void testCommitSyncThrowsKafkaExceptionForUnexpectedNonRetriableError() {
        testCommitSyncThrowsKafkaException(Errors.UNKNOWN_SERVER_ERROR);
    }

    private void testCommitSyncThrowsKafkaException(Errors error) {
        CommitRequestManager commitRequestManger = create(false, 100);
        when(coordinatorRequestManager.coordinator()).thenReturn(Optional.of(mockedNode));

        Map<TopicPartition, OffsetAndMetadata> offsets = Collections.singletonMap(
            new TopicPartition("topic", 1),
            new OffsetAndMetadata(0));

        // Send sync commit that fails with an unexpected error. Should fail with a KafkaException.
        long expirationTimeMs = time.milliseconds() + retryBackoffMs;
        CompletableFuture<Void> commitResult = commitRequestManger.addOffsetCommitRequest(offsets, Optional.of(expirationTimeMs), false);
        completeOffsetCommitRequestWithError(commitRequestManger, error);
        assertTrue(commitResult.isDone());
        assertFutureThrows(commitResult, KafkaException.class);
    }

    @Test
    public void testOffsetCommitSyncTimeoutNotReturnedOnPollAndFails() {
        CommitRequestManager commitRequestManger = create(false, 100);
        when(coordinatorRequestManager.coordinator()).thenReturn(Optional.of(mockedNode));

        Map<TopicPartition, OffsetAndMetadata> offsets = Collections.singletonMap(
            new TopicPartition("topic", 1),
            new OffsetAndMetadata(0));

        // Send sync offset commit request that fails with retriable error.
        Long expirationTimeMs = time.milliseconds() + retryBackoffMs * 2;
        CompletableFuture<Void> commitResult = commitRequestManger.addOffsetCommitRequest(offsets, Optional.of(expirationTimeMs), false);
        completeOffsetCommitRequestWithError(commitRequestManger, Errors.REQUEST_TIMED_OUT);

        // Request retried after backoff, and fails with retriable again. Should not complete yet
        // given that the request timeout hasn't expired.
        time.sleep(retryBackoffMs);
        completeOffsetCommitRequestWithError(commitRequestManger, Errors.REQUEST_TIMED_OUT);
        assertFalse(commitResult.isDone());

        // Sleep to expire the request timeout. Request should fail on the next poll.
        time.sleep(retryBackoffMs);
        NetworkClientDelegate.PollResult res = commitRequestManger.poll(time.milliseconds());
        assertEquals(0, res.unsentRequests.size());
        assertTrue(commitResult.isDone());
        assertTrue(commitResult.isCompletedExceptionally());
    }

    /**
     * Sync commit requests that fail with an expected retriable error should be retried
     * while there is time. When time expires, they should fail with a TimeoutException.
     */
    @Test
    public void testOffsetCommitSyncFailedWithRetriableThrowsTimeoutWhenRetryTimeExpires() {
        CommitRequestManager commitRequestManger = create(false, 100);
        when(coordinatorRequestManager.coordinator()).thenReturn(Optional.of(mockedNode));

        Map<TopicPartition, OffsetAndMetadata> offsets = Collections.singletonMap(
            new TopicPartition("topic", 1),
            new OffsetAndMetadata(0));

        // Send offset commit request that fails with retriable error.
        long expirationTimeMs = time.milliseconds() + retryBackoffMs * 2;
        CompletableFuture<Void> commitResult = commitRequestManger.addOffsetCommitRequest(offsets, Optional.of(expirationTimeMs), false);
        completeOffsetCommitRequestWithError(commitRequestManger, Errors.COORDINATOR_NOT_AVAILABLE);

        // Sleep to expire the request timeout. Request should fail on the next poll with a
        // TimeoutException.
        time.sleep(expirationTimeMs);
        NetworkClientDelegate.PollResult res = commitRequestManger.poll(time.milliseconds());
        assertEquals(0, res.unsentRequests.size());
        assertTrue(commitResult.isDone());
        assertFutureThrows(commitResult, TimeoutException.class);
    }

    /**
     * Async commit requests that fail with a retriable error are not retried, and they should fail
     * with a RetriableCommitException.
     */
    @Test
    public void testOffsetCommitAsyncFailedWithRetriableThrowsRetriableCommitException() {
        CommitRequestManager commitRequestManger = create(true, 100);
        when(coordinatorRequestManager.coordinator()).thenReturn(Optional.of(mockedNode));

        Map<TopicPartition, OffsetAndMetadata> offsets = Collections.singletonMap(new TopicPartition("topic", 1),
            new OffsetAndMetadata(0));

        // Send async commit request that fails with retriable error (not expected to be retried).
        Errors retriableError = Errors.COORDINATOR_NOT_AVAILABLE;
        CompletableFuture<Void> commitResult = commitRequestManger.addOffsetCommitRequest(offsets, Optional.empty(), false);
        completeOffsetCommitRequestWithError(commitRequestManger, retriableError);
        NetworkClientDelegate.PollResult res = commitRequestManger.poll(time.milliseconds());
        assertEquals(0, res.unsentRequests.size());
        assertTrue(commitResult.isDone());
        assertTrue(commitResult.isCompletedExceptionally());

        // We expect that the request should not have been retried on this async commit.
        assertExceptionHandling(commitRequestManger, retriableError, false);

        // Request should complete with a RetriableCommitException
        assertFutureThrows(commitResult, RetriableCommitFailedException.class);
    }


    @Test
    public void testEnsureBackoffRetryOnOffsetCommitRequestTimeout() {
        CommitRequestManager commitRequestManger = create(true, 100);
        when(coordinatorRequestManager.coordinator()).thenReturn(Optional.of(mockedNode));

        Map<TopicPartition, OffsetAndMetadata> offsets = Collections.singletonMap(new TopicPartition("topic", 1),
            new OffsetAndMetadata(0));

        long expirationTimeMs = time.milliseconds() + defaultApiTimeoutMs;
        commitRequestManger.addOffsetCommitRequest(offsets, Optional.of(expirationTimeMs), false);
        NetworkClientDelegate.PollResult res = commitRequestManger.poll(time.milliseconds());
        assertEquals(1, res.unsentRequests.size());
        res.unsentRequests.get(0).handler().onFailure(time.milliseconds(), new TimeoutException());

        assertTrue(commitRequestManger.pendingRequests.hasUnsentRequests());
        assertEquals(1, commitRequestManger.unsentOffsetCommitRequests().size());
        assertRetryBackOff(commitRequestManger, retryBackoffMs);
    }

    private void assertCoordinatorDisconnect() {
        verify(coordinatorRequestManager).markCoordinatorUnknown(any(), anyLong());
    }

    private void assertExceptionHandling(CommitRequestManager commitRequestManger, Errors errors,
                                         boolean requestShouldBeRetried) {
        long remainBackoffMs;
        if (requestShouldBeRetried) {
            remainBackoffMs = retryBackoffMs;
        } else {
            remainBackoffMs = Long.MAX_VALUE;
        }
        switch (errors) {
            case NOT_COORDINATOR:
            case COORDINATOR_NOT_AVAILABLE:
            case REQUEST_TIMED_OUT:
                verify(coordinatorRequestManager).markCoordinatorUnknown(any(), anyLong());
                assertPollDoesNotReturn(commitRequestManger, remainBackoffMs);
                break;
            case UNKNOWN_TOPIC_OR_PARTITION:
            case COORDINATOR_LOAD_IN_PROGRESS:
                if (requestShouldBeRetried) {
                    assertRetryBackOff(commitRequestManger, remainBackoffMs);
                }
                break;
            case GROUP_AUTHORIZATION_FAILED:
                // failed
                break;
            case TOPIC_AUTHORIZATION_FAILED:
            case OFFSET_METADATA_TOO_LARGE:
            case INVALID_COMMIT_OFFSET_SIZE:
                assertPollDoesNotReturn(commitRequestManger, Long.MAX_VALUE);
                break;
            case FENCED_INSTANCE_ID:
                // This is a fatal failure, so we should not retry
                assertPollDoesNotReturn(commitRequestManger, Long.MAX_VALUE);
                break;
            default:
                if (errors.exception() instanceof RetriableException && requestShouldBeRetried) {
                    assertRetryBackOff(commitRequestManger, remainBackoffMs);
                } else {
                    assertPollDoesNotReturn(commitRequestManger, Long.MAX_VALUE);
                }
        }
    }

    private void assertPollDoesNotReturn(CommitRequestManager commitRequestManager, long assertNextPollMs) {
        NetworkClientDelegate.PollResult res = commitRequestManager.poll(time.milliseconds());
        assertEquals(0, res.unsentRequests.size());
        assertEquals(assertNextPollMs, res.timeUntilNextPollMs);
    }

    private void assertRetryBackOff(CommitRequestManager commitRequestManager, long retryBackoffMs) {
        assertPollDoesNotReturn(commitRequestManager, retryBackoffMs);
        time.sleep(retryBackoffMs - 1);
        assertPollDoesNotReturn(commitRequestManager, 1);
        time.sleep(1);
        assertPoll(1, commitRequestManager);
    }

    // This should be the case where the OffsetFetch fails with invalid member epoch and the
    // member already has a new epoch (ex. when member just joined the group or got a new
    // epoch after a reconciliation). The request should just be retried with the new epoch
    // and succeed.
    @Test
    public void testSyncOffsetFetchFailsWithStaleEpochAndRetriesWithNewEpoch() {
        CommitRequestManager commitRequestManager = create(false, 100);
        Set<TopicPartition> partitions = Collections.singleton(new TopicPartition("t1", 0));
        when(coordinatorRequestManager.coordinator()).thenReturn(Optional.of(mockedNode));

        // Send request that is expected to fail with invalid epoch.
        long expirationTimeMs = time.milliseconds() + defaultApiTimeoutMs;
        commitRequestManager.addOffsetFetchRequest(partitions, expirationTimeMs);

        // Mock member has new a valid epoch.
        int newEpoch = 8;
        String memberId = "member1";
        commitRequestManager.onMemberEpochUpdated(Optional.of(newEpoch), Optional.of(memberId));

        // Receive error when member already has a newer member epoch. Request should be retried.
        completeOffsetFetchRequestWithError(commitRequestManager, partitions, Errors.STALE_MEMBER_EPOCH);

        // Check that the request that failed was removed from the inflight requests buffer.
        assertEquals(0, commitRequestManager.pendingRequests.inflightOffsetFetches.size());
        assertEquals(1, commitRequestManager.pendingRequests.unsentOffsetFetches.size());

        // Request should be retried with backoff.
        NetworkClientDelegate.PollResult res = commitRequestManager.poll(time.milliseconds());
        assertEquals(0, res.unsentRequests.size());
        time.sleep(retryBackoffMs);
        res = commitRequestManager.poll(time.milliseconds());
        assertEquals(1, res.unsentRequests.size());

        // The retried request should include the latest member ID and epoch.
        OffsetFetchRequestData reqData = (OffsetFetchRequestData) res.unsentRequests.get(0).requestBuilder().build().data();
        assertEquals(1, reqData.groups().size());
        assertEquals(newEpoch, reqData.groups().get(0).memberEpoch());
        assertEquals(memberId, reqData.groups().get(0).memberId());
    }

    // This should be the case of an OffsetFetch that fails because the member is not in the
    // group anymore (left the group, failed with fatal error, or got fenced). In that case the
    // request should fail without retry.
    @Test
    public void testSyncOffsetFetchFailsWithStaleEpochAndNotRetriedIfMemberNotInGroupAnymore() {
        CommitRequestManager commitRequestManager = create(false, 100);
        Set<TopicPartition> partitions = Collections.singleton(new TopicPartition("t1", 0));
        when(coordinatorRequestManager.coordinator()).thenReturn(Optional.of(mockedNode));

        // Send request that is expected to fail with invalid epoch.
        long expirationTimeMs = time.milliseconds() + defaultApiTimeoutMs;
        CompletableFuture<Map<TopicPartition, OffsetAndMetadata>> requestResult =
            commitRequestManager.addOffsetFetchRequest(partitions, expirationTimeMs);

        // Mock member not having a valid epoch anymore (left/failed/fenced).
        commitRequestManager.onMemberEpochUpdated(Optional.empty(), Optional.empty());

        // Receive error when member is not in the group anymore. Request should fail.
        completeOffsetFetchRequestWithError(commitRequestManager, partitions, Errors.STALE_MEMBER_EPOCH);

        assertTrue(requestResult.isDone());
        assertTrue(requestResult.isCompletedExceptionally());

        // No new request should be generated on the next poll.
        NetworkClientDelegate.PollResult res = commitRequestManager.poll(time.milliseconds());
        assertEquals(0, res.unsentRequests.size());
    }

    // This should be the case where the OffsetCommit expected to be retried on
    // STALE_MEMBER_EPOCH (ex. triggered from the reconciliation process), fails with invalid
    // member epoch. The expectation is that if the member already has a new epoch, the request
    // should be retried with the new epoch.
    @Test
    public void testOffsetCommitFailsWithStaleEpochAndRetriesWithNewEpoch() {
        CommitRequestManager commitRequestManager = create(true, 100);
        when(coordinatorRequestManager.coordinator()).thenReturn(Optional.of(mockedNode));

        Map<TopicPartition, OffsetAndMetadata> offsets = Collections.singletonMap(new TopicPartition("topic", 1),
            new OffsetAndMetadata(0));

        // Send commit request expected to be retried on STALE_MEMBER_EPOCH error while it does not expire.
        long expirationTimeMs = time.milliseconds() + defaultApiTimeoutMs;
        commitRequestManager.addOffsetCommitRequest(offsets, Optional.of(expirationTimeMs), true);

        // Mock member has new a valid epoch.
        int newEpoch = 8;
        String memberId = "member1";
        commitRequestManager.onMemberEpochUpdated(Optional.of(newEpoch), Optional.of(memberId));

        completeOffsetCommitRequestWithError(commitRequestManager, Errors.STALE_MEMBER_EPOCH);

        // Check that the request that failed was removed from the inflight requests buffer.
        assertEquals(0, commitRequestManager.pendingRequests.inflightOffsetFetches.size());
        assertEquals(1, commitRequestManager.pendingRequests.unsentOffsetCommits.size());

        // Request should be retried with backoff.
        NetworkClientDelegate.PollResult res = commitRequestManager.poll(time.milliseconds());
        assertEquals(0, res.unsentRequests.size());
        time.sleep(retryBackoffMs);
        res = commitRequestManager.poll(time.milliseconds());
        assertEquals(1, res.unsentRequests.size());

        // The retried request should include the latest member ID and epoch.
        OffsetCommitRequestData reqData = (OffsetCommitRequestData) res.unsentRequests.get(0).requestBuilder().build().data();
        assertEquals(newEpoch, reqData.generationIdOrMemberEpoch());
        assertEquals(memberId, reqData.memberId());
    }

    @Test
    public void testEnsureCommitSensorRecordsMetric() {
        CommitRequestManager commitRequestManager = create(true, 100);
        when(coordinatorRequestManager.coordinator()).thenReturn(Optional.of(mockedNode));

        commitOffsetWithAssertedLatency(commitRequestManager, 100);
        commitOffsetWithAssertedLatency(commitRequestManager, 101);

        assertEquals(100.5, getMetric("commit-latency-avg").metricValue()); // 201 / 2
        assertEquals(101.0, getMetric("commit-latency-max").metricValue()); // Math.max(101, 100)
        assertEquals(0.066, (double) getMetric("commit-rate").metricValue(), 0.001);
        assertEquals(2.0, getMetric("commit-total").metricValue());
    }

    private void commitOffsetWithAssertedLatency(CommitRequestManager commitRequestManager, long latencyMs) {
        final String topic = "topic";
        final int partition = 1;
        Map<TopicPartition, OffsetAndMetadata> offsets = Collections.singletonMap(
                new TopicPartition(topic, partition),
                new OffsetAndMetadata(0));

        long commitCreationTimeMs = time.milliseconds();
        commitRequestManager.addOffsetCommitRequest(offsets, Optional.empty(), true);

        NetworkClientDelegate.PollResult res = commitRequestManager.poll(time.milliseconds());
        assertEquals(1, res.unsentRequests.size());

        time.sleep(latencyMs);
        long commitReceivedTimeMs = time.milliseconds();
        res.unsentRequests.get(0).future().complete(mockOffsetCommitResponse(
                topic,
                partition,
                (short) 1,
                commitCreationTimeMs,
                commitReceivedTimeMs,
                Errors.NONE));
    }

    private void completeOffsetFetchRequestWithError(CommitRequestManager commitRequestManager,
                                                     Set<TopicPartition> partitions,
                                                     Errors error) {
        NetworkClientDelegate.PollResult res = commitRequestManager.poll(time.milliseconds());
        assertEquals(1, res.unsentRequests.size());
        res.unsentRequests.get(0).future().complete(buildOffsetFetchClientResponse(res.unsentRequests.get(0), partitions, error));
    }

    private void completeOffsetCommitRequestWithError(CommitRequestManager commitRequestManager,
                                                      Errors error) {
        NetworkClientDelegate.PollResult res = commitRequestManager.poll(time.milliseconds());
        assertEquals(1, res.unsentRequests.size());
        res.unsentRequests.get(0).future().complete(mockOffsetCommitResponse("topic", 1, (short) 1, error));
    }

    private void testRetriable(final CommitRequestManager commitRequestManger,
                               final List<CompletableFuture<Map<TopicPartition, OffsetAndMetadata>>> futures) {
        futures.forEach(f -> assertFalse(f.isDone()));

        // The manager should backoff for 100ms
        time.sleep(100);
        commitRequestManger.poll(time.milliseconds());
        futures.forEach(f -> assertFalse(f.isDone()));
    }

    private void testNonRetriable(final List<CompletableFuture<Map<TopicPartition, OffsetAndMetadata>>> futures) {
        futures.forEach(f -> assertTrue(f.isCompletedExceptionally()));
    }

    /**
     * @return {@link Errors} that could be received in OffsetCommit responses.
     */
    private static Stream<Arguments> offsetCommitExceptionSupplier() {
        return Stream.of(
            Arguments.of(Errors.NOT_COORDINATOR),
            Arguments.of(Errors.COORDINATOR_LOAD_IN_PROGRESS),
            Arguments.of(Errors.UNKNOWN_SERVER_ERROR),
            Arguments.of(Errors.GROUP_AUTHORIZATION_FAILED),
            Arguments.of(Errors.OFFSET_METADATA_TOO_LARGE),
            Arguments.of(Errors.INVALID_COMMIT_OFFSET_SIZE),
            Arguments.of(Errors.UNKNOWN_TOPIC_OR_PARTITION),
            Arguments.of(Errors.COORDINATOR_NOT_AVAILABLE),
            Arguments.of(Errors.REQUEST_TIMED_OUT),
            Arguments.of(Errors.FENCED_INSTANCE_ID),
            Arguments.of(Errors.TOPIC_AUTHORIZATION_FAILED),
            Arguments.of(Errors.STALE_MEMBER_EPOCH),
            Arguments.of(Errors.UNKNOWN_MEMBER_ID));
    }

    // Supplies (error, isRetriable)
    private static Stream<Arguments> offsetFetchExceptionSupplier() {
        // fetchCommit is only retrying on a subset of RetriableErrors
        return Stream.of(
            Arguments.of(Errors.NOT_COORDINATOR, true),
            Arguments.of(Errors.COORDINATOR_LOAD_IN_PROGRESS, true),
            Arguments.of(Errors.UNKNOWN_SERVER_ERROR, false),
            Arguments.of(Errors.GROUP_AUTHORIZATION_FAILED, false),
            Arguments.of(Errors.OFFSET_METADATA_TOO_LARGE, false),
            Arguments.of(Errors.INVALID_COMMIT_OFFSET_SIZE, false),
            Arguments.of(Errors.UNKNOWN_TOPIC_OR_PARTITION, false),
            Arguments.of(Errors.COORDINATOR_NOT_AVAILABLE, false),
            Arguments.of(Errors.REQUEST_TIMED_OUT, false),
            Arguments.of(Errors.FENCED_INSTANCE_ID, false),
            Arguments.of(Errors.TOPIC_AUTHORIZATION_FAILED, false),
            Arguments.of(Errors.UNKNOWN_MEMBER_ID, false),
            // Adding STALE_MEMBER_EPOCH as non-retriable here because it is only retried if a new
            // member epoch is received. Tested separately.
            Arguments.of(Errors.STALE_MEMBER_EPOCH, false));
    }

    @ParameterizedTest
    @MethodSource("partitionDataErrorSupplier")
    public void testOffsetFetchRequestPartitionDataError(final Errors error, final boolean isRetriable) {
        CommitRequestManager commitRequestManger = create(true, 100);
        when(coordinatorRequestManager.coordinator()).thenReturn(Optional.of(mockedNode));
        Set<TopicPartition> partitions = new HashSet<>();
        TopicPartition tp1 = new TopicPartition("t1", 2);
        TopicPartition tp2 = new TopicPartition("t2", 3);
        partitions.add(tp1);
        partitions.add(tp2);
        long expirationTimeMs = time.milliseconds() + defaultApiTimeoutMs;
        CompletableFuture<Map<TopicPartition, OffsetAndMetadata>> future =
                commitRequestManger.addOffsetFetchRequest(partitions, expirationTimeMs);

        NetworkClientDelegate.PollResult res = commitRequestManger.poll(time.milliseconds());
        assertEquals(1, res.unsentRequests.size());

        // Setting 1 partition with error
        HashMap<TopicPartition, OffsetFetchResponse.PartitionData> topicPartitionData = new HashMap<>();
        topicPartitionData.put(tp1, new OffsetFetchResponse.PartitionData(100L, Optional.of(1), "metadata", error));
        topicPartitionData.put(tp2, new OffsetFetchResponse.PartitionData(100L, Optional.of(1), "metadata", Errors.NONE));

        res.unsentRequests.get(0).handler().onComplete(buildOffsetFetchClientResponse(
                res.unsentRequests.get(0),
                topicPartitionData,
                Errors.NONE,
                false));
        if (isRetriable)
            testRetriable(commitRequestManger, Collections.singletonList(future));
        else
            testNonRetriable(Collections.singletonList(future));
    }

    @Test
    public void testSignalClose() {
        CommitRequestManager commitRequestManger = create(true, 100);
        when(coordinatorRequestManager.coordinator()).thenReturn(Optional.of(mockedNode));

        Map<TopicPartition, OffsetAndMetadata> offsets = Collections.singletonMap(new TopicPartition("topic", 1),
            new OffsetAndMetadata(0));

        commitRequestManger.addOffsetCommitRequest(offsets, Optional.empty(), false);
        commitRequestManger.signalClose();
        NetworkClientDelegate.PollResult res = commitRequestManger.poll(time.milliseconds());
        assertEquals(1, res.unsentRequests.size());
        OffsetCommitRequestData data = (OffsetCommitRequestData) res.unsentRequests.get(0).requestBuilder().build().data();
        assertEquals("topic", data.topics().get(0).name());
    }

    private static void assertEmptyPendingRequests(CommitRequestManager commitRequestManger) {
        assertTrue(commitRequestManger.pendingRequests.inflightOffsetFetches.isEmpty());
        assertTrue(commitRequestManger.pendingRequests.unsentOffsetFetches.isEmpty());
        assertTrue(commitRequestManger.pendingRequests.unsentOffsetCommits.isEmpty());
    }

    // Supplies (error, isRetriable)
    private static Stream<Arguments> partitionDataErrorSupplier() {
        return Stream.of(
            Arguments.of(Errors.UNSTABLE_OFFSET_COMMIT, true),
            Arguments.of(Errors.UNKNOWN_TOPIC_OR_PARTITION, false),
            Arguments.of(Errors.TOPIC_AUTHORIZATION_FAILED, false),
            Arguments.of(Errors.UNKNOWN_SERVER_ERROR, false));
    }

    private List<CompletableFuture<Map<TopicPartition, OffsetAndMetadata>>> sendAndVerifyDuplicatedOffsetFetchRequests(
            final CommitRequestManager commitRequestManger,
            final Set<TopicPartition> partitions,
            int numRequest,
            final Errors error) {
        List<CompletableFuture<Map<TopicPartition, OffsetAndMetadata>>> futures = new ArrayList<>();
        long expirationTimeMs = time.milliseconds() + defaultApiTimeoutMs;
        for (int i = 0; i < numRequest; i++) {
            futures.add(commitRequestManger.addOffsetFetchRequest(partitions, expirationTimeMs));
        }

        NetworkClientDelegate.PollResult res = commitRequestManger.poll(time.milliseconds());
        assertEquals(1, res.unsentRequests.size());
        res.unsentRequests.get(0).handler().onComplete(buildOffsetFetchClientResponse(res.unsentRequests.get(0),
            partitions, error));
        res = commitRequestManger.poll(time.milliseconds());
        assertEquals(0, res.unsentRequests.size());
        return futures;
    }

    private void sendAndVerifyOffsetCommitRequestFailedAndMaybeRetried(
        final CommitRequestManager commitRequestManger,
        final Errors error,
        final CompletableFuture<Void> commitResult) {
        completeOffsetCommitRequestWithError(commitRequestManger, error);
        NetworkClientDelegate.PollResult res = commitRequestManger.poll(time.milliseconds());
        assertEquals(0, res.unsentRequests.size());
        if (error.exception() instanceof RetriableException) {
            // Commit should not complete if the timer is still valid and the error is retriable.
            assertFalse(commitResult.isDone());
        } else {
            // Commit should fail if the timer expired or the error is not retriable.
            assertTrue(commitResult.isDone());
            assertTrue(commitResult.isCompletedExceptionally());
        }
    }

    private List<NetworkClientDelegate.FutureCompletionHandler> assertPoll(
        final int numRes,
        final CommitRequestManager manager) {
        return assertPoll(true, numRes, manager);
    }

    private List<NetworkClientDelegate.FutureCompletionHandler> assertPoll(
        final boolean coordinatorDiscovered,
        final int numRes,
        final CommitRequestManager manager) {
        if (coordinatorDiscovered) {
            when(coordinatorRequestManager.coordinator()).thenReturn(Optional.of(mockedNode));
        } else {
            when(coordinatorRequestManager.coordinator()).thenReturn(Optional.empty());
        }
        NetworkClientDelegate.PollResult res = manager.poll(time.milliseconds());
        assertEquals(numRes, res.unsentRequests.size());

        return res.unsentRequests.stream().map(NetworkClientDelegate.UnsentRequest::handler).collect(Collectors.toList());
    }

    private CommitRequestManager create(final boolean autoCommitEnabled, final long autoCommitInterval) {
        props.setProperty(AUTO_COMMIT_INTERVAL_MS_CONFIG, String.valueOf(autoCommitInterval));
        props.setProperty(ENABLE_AUTO_COMMIT_CONFIG, String.valueOf(autoCommitEnabled));

        if (autoCommitEnabled)
            props.setProperty(GROUP_ID_CONFIG, TestUtils.randomString(10));

        return spy(new CommitRequestManager(
                this.time,
                this.logContext,
                this.subscriptionState,
                new ConsumerConfig(props),
                this.coordinatorRequestManager,
                DEFAULT_GROUP_ID,
                Optional.of(DEFAULT_GROUP_INSTANCE_ID),
                retryBackoffMs,
                retryBackoffMaxMs,
                OptionalDouble.of(0),
                consumerMetricGroupPrefix,
                metrics));
    }

    private ClientResponse buildOffsetFetchClientResponse(
            final NetworkClientDelegate.UnsentRequest request,
            final Set<TopicPartition> topicPartitions,
            final Errors error) {
        HashMap<TopicPartition, OffsetFetchResponse.PartitionData> topicPartitionData = new HashMap<>();
        topicPartitions.forEach(tp -> topicPartitionData.put(tp, new OffsetFetchResponse.PartitionData(
                100L,
                Optional.of(1),
                "metadata",
                Errors.NONE)));
        return buildOffsetFetchClientResponse(request, topicPartitionData, error, false);
    }

    private ClientResponse buildOffsetFetchClientResponseDisconnected(
        final NetworkClientDelegate.UnsentRequest request) {
        return buildOffsetFetchClientResponse(request, Collections.emptyMap(), Errors.NONE, true);
    }

    private ClientResponse buildOffsetCommitClientResponse(final OffsetCommitResponse commitResponse) {
        short apiVersion = 1;
        return new ClientResponse(
            new RequestHeader(ApiKeys.OFFSET_COMMIT, apiVersion, "", 1),
            null,
            "-1",
            time.milliseconds(),
            time.milliseconds(),
            false,
            null,
            null,
            commitResponse
        );
    }


    public ClientResponse mockOffsetCommitResponse(String topic,
                                                   int partition,
                                                   short apiKeyVersion,
                                                   Errors error) {
        return mockOffsetCommitResponse(topic, partition, apiKeyVersion, time.milliseconds(), time.milliseconds(), error);
    }
    public ClientResponse mockOffsetCommitResponse(String topic,
                                                   int partition,
                                                   short apiKeyVersion,
                                                   long createdTimeMs,
                                                   long receivedTimeMs,
                                                   Errors error) {
        OffsetCommitResponseData responseData = new OffsetCommitResponseData()
            .setTopics(Arrays.asList(
                new OffsetCommitResponseData.OffsetCommitResponseTopic()
                    .setName(topic)
                    .setPartitions(Collections.singletonList(
                        new OffsetCommitResponseData.OffsetCommitResponsePartition()
                            .setErrorCode(error.code())
                            .setPartitionIndex(partition)))));
        OffsetCommitResponse response = mock(OffsetCommitResponse.class);
        when(response.data()).thenReturn(responseData);
        return new ClientResponse(
            new RequestHeader(ApiKeys.OFFSET_COMMIT, apiKeyVersion, "", 1),
                null,
                "-1",
                createdTimeMs,
                receivedTimeMs,
                false,
                null,
                null,
                new OffsetCommitResponse(responseData)
        );
    }

    public ClientResponse mockOffsetCommitResponseDisconnected(String topic, int partition,
                                                               short apiKeyVersion,
                                                               NetworkClientDelegate.UnsentRequest unsentRequest) {
        OffsetCommitResponseData responseData = new OffsetCommitResponseData()
            .setTopics(Arrays.asList(
                new OffsetCommitResponseData.OffsetCommitResponseTopic()
                    .setName(topic)
                    .setPartitions(Collections.singletonList(
                        new OffsetCommitResponseData.OffsetCommitResponsePartition()
                            .setErrorCode(Errors.NONE.code())
                            .setPartitionIndex(partition)))));
        OffsetCommitResponse response = mock(OffsetCommitResponse.class);
        when(response.data()).thenReturn(responseData);
        return new ClientResponse(
            new RequestHeader(ApiKeys.OFFSET_COMMIT, apiKeyVersion, "", 1),
            unsentRequest.handler(),
            "-1",
            time.milliseconds(),
            time.milliseconds(),
            true,
            null,
            null,
            new OffsetCommitResponse(responseData)
        );
    }

    private ClientResponse buildOffsetFetchClientResponse(
            final NetworkClientDelegate.UnsentRequest request,
            final Map<TopicPartition, OffsetFetchResponse.PartitionData> topicPartitionData,
            final Errors error,
            final boolean disconnected) {
        AbstractRequest abstractRequest = request.requestBuilder().build();
        assertTrue(abstractRequest instanceof OffsetFetchRequest);
        OffsetFetchRequest offsetFetchRequest = (OffsetFetchRequest) abstractRequest;
        OffsetFetchResponse response =
                new OffsetFetchResponse(error, topicPartitionData);
        return new ClientResponse(
                new RequestHeader(ApiKeys.OFFSET_FETCH, offsetFetchRequest.version(), "", 1),
                request.handler(),
                "-1",
                time.milliseconds(),
                time.milliseconds(),
                disconnected,
                null,
                null,
                response
        );
    }

    private KafkaMetric getMetric(String name) {
        return metrics.metrics().get(metrics.metricName(
            name,
            consumerMetricGroupName));
    }
}<|MERGE_RESOLUTION|>--- conflicted
+++ resolved
@@ -88,17 +88,11 @@
 
 public class CommitRequestManagerTest {
 
-<<<<<<< HEAD
-    private final long retryBackoffMs = 100;
-    private final long retryBackoffMaxMs = 1000;
-    private final Node mockedNode = new Node(1, "host1", 9092);
-=======
     private long retryBackoffMs = 100;
     private long retryBackoffMaxMs = 1000;
     private String consumerMetricGroupPrefix = CONSUMER_METRIC_GROUP_PREFIX;
     private String consumerMetricGroupName = consumerMetricGroupPrefix + COORDINATOR_METRICS_SUFFIX;
     private Node mockedNode = new Node(1, "host1", 9092);
->>>>>>> 7090a523
     private SubscriptionState subscriptionState;
     private LogContext logContext;
     private MockTime time;
