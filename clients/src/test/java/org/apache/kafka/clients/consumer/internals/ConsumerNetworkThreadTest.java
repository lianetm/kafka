/*
 * Licensed to the Apache Software Foundation (ASF) under one or more
 * contributor license agreements. See the NOTICE file distributed with
 * this work for additional information regarding copyright ownership.
 * The ASF licenses this file to You under the Apache License, Version 2.0
 * (the "License"); you may not use this file except in compliance with
 * the License. You may obtain a copy of the License at
 *
 *    http://www.apache.org/licenses/LICENSE-2.0
 *
 * Unless required by applicable law or agreed to in writing, software
 * distributed under the License is distributed on an "AS IS" BASIS,
 * WITHOUT WARRANTIES OR CONDITIONS OF ANY KIND, either express or implied.
 * See the License for the specific language governing permissions and
 * limitations under the License.
 */
package org.apache.kafka.clients.consumer.internals;

import org.apache.kafka.clients.consumer.internals.events.ApplicationEvent;
import org.apache.kafka.clients.consumer.internals.events.ApplicationEventProcessor;
import org.apache.kafka.clients.consumer.internals.events.CompletableEventReaper;
<<<<<<< HEAD
import org.apache.kafka.clients.consumer.internals.events.ListOffsetsEvent;
import org.apache.kafka.clients.consumer.internals.events.NewTopicsMetadataUpdateRequestEvent;
import org.apache.kafka.clients.consumer.internals.events.PollEvent;
import org.apache.kafka.clients.consumer.internals.events.SyncCommitEvent;
import org.apache.kafka.clients.consumer.internals.events.TopicMetadataEvent;
import org.apache.kafka.clients.consumer.internals.events.UpdateFetchPositionsEvent;
import org.apache.kafka.common.TopicPartition;
=======
>>>>>>> 011d3523
import org.apache.kafka.common.utils.LogContext;
import org.apache.kafka.common.utils.MockTime;
import org.apache.kafka.common.utils.Time;
import org.apache.kafka.test.TestCondition;
import org.apache.kafka.test.TestUtils;

import org.junit.jupiter.api.AfterEach;
import org.junit.jupiter.api.BeforeEach;
import org.junit.jupiter.api.Test;
import org.junit.jupiter.params.ParameterizedTest;
import org.junit.jupiter.params.provider.ValueSource;

import java.time.Duration;
import java.util.ArrayList;
import java.util.Collections;
import java.util.LinkedList;
import java.util.List;
import java.util.Optional;
import java.util.concurrent.BlockingQueue;
import java.util.concurrent.LinkedBlockingQueue;

import static org.apache.kafka.test.TestUtils.DEFAULT_MAX_WAIT_MS;
import static org.junit.jupiter.api.Assertions.assertEquals;
import static org.junit.jupiter.api.Assertions.assertFalse;
import static org.junit.jupiter.api.Assertions.assertTrue;
import static org.mockito.ArgumentMatchers.any;
import static org.mockito.ArgumentMatchers.anyLong;
import static org.mockito.Mockito.mock;
import static org.mockito.Mockito.times;
import static org.mockito.Mockito.verify;
import static org.mockito.Mockito.when;

public class ConsumerNetworkThreadTest {
    private final Time time;
    private final BlockingQueue<ApplicationEvent> applicationEventsQueue;
    private final ApplicationEventProcessor applicationEventProcessor;
    private final OffsetsRequestManager offsetsRequestManager;
    private final HeartbeatRequestManager heartbeatRequestManager;
    private final CoordinatorRequestManager coordinatorRequestManager;
    private final ConsumerNetworkThread consumerNetworkThread;
    private final NetworkClientDelegate networkClientDelegate;
    private final RequestManagers requestManagers;
    private final CompletableEventReaper applicationEventReaper;

    ConsumerNetworkThreadTest() {
        this.networkClientDelegate = mock(NetworkClientDelegate.class);
        this.requestManagers = mock(RequestManagers.class);
        this.offsetsRequestManager = mock(OffsetsRequestManager.class);
        this.heartbeatRequestManager = mock(HeartbeatRequestManager.class);
        this.coordinatorRequestManager = mock(CoordinatorRequestManager.class);
        this.applicationEventProcessor = mock(ApplicationEventProcessor.class);
        this.applicationEventReaper = mock(CompletableEventReaper.class);
        this.time = new MockTime();
        this.applicationEventsQueue = new LinkedBlockingQueue<>();
        LogContext logContext = new LogContext();

        this.consumerNetworkThread = new ConsumerNetworkThread(
                logContext,
                time,
                applicationEventsQueue,
                applicationEventReaper,
                () -> applicationEventProcessor,
                () -> networkClientDelegate,
                () -> requestManagers
        );
    }

    @BeforeEach
    public void setup() {
        consumerNetworkThread.initializeResources();
    }

    @AfterEach
    public void tearDown() {
        if (consumerNetworkThread != null)
            consumerNetworkThread.close();
    }

    @Test
    public void testEnsureCloseStopsRunningThread() {
        assertTrue(consumerNetworkThread.isRunning(),
            "ConsumerNetworkThread should start running when created");

        consumerNetworkThread.close();
        assertFalse(consumerNetworkThread.isRunning(),
            "close() should make consumerNetworkThread.running false by calling closeInternal(Duration timeout)");
    }

    @ParameterizedTest
    @ValueSource(longs = {ConsumerNetworkThread.MAX_POLL_TIMEOUT_MS - 1, ConsumerNetworkThread.MAX_POLL_TIMEOUT_MS, ConsumerNetworkThread.MAX_POLL_TIMEOUT_MS + 1})
    public void testConsumerNetworkThreadPollTimeComputations(long exampleTime) {
        List<Optional<? extends RequestManager>> list = new ArrayList<>();
        list.add(Optional.of(coordinatorRequestManager));
        list.add(Optional.of(heartbeatRequestManager));

        when(requestManagers.entries()).thenReturn(list);

        NetworkClientDelegate.PollResult pollResult = new NetworkClientDelegate.PollResult(exampleTime);
        NetworkClientDelegate.PollResult pollResult1 = new NetworkClientDelegate.PollResult(exampleTime + 100);

        long t = time.milliseconds();
        when(coordinatorRequestManager.poll(t)).thenReturn(pollResult);
        when(coordinatorRequestManager.maximumTimeToWait(t)).thenReturn(exampleTime);
        when(heartbeatRequestManager.poll(t)).thenReturn(pollResult1);
        when(heartbeatRequestManager.maximumTimeToWait(t)).thenReturn(exampleTime + 100);
        when(networkClientDelegate.addAll(pollResult)).thenReturn(pollResult.timeUntilNextPollMs);
        when(networkClientDelegate.addAll(pollResult1)).thenReturn(pollResult1.timeUntilNextPollMs);
        consumerNetworkThread.runOnce();

        verify(networkClientDelegate).poll(Math.min(exampleTime, ConsumerNetworkThread.MAX_POLL_TIMEOUT_MS), time.milliseconds());
        assertEquals(consumerNetworkThread.maximumTimeToWait(), exampleTime);
    }

    @Test
    public void testStartupAndTearDown() throws InterruptedException {
        consumerNetworkThread.start();
        TestCondition isStarted = consumerNetworkThread::isRunning;
        TestCondition isClosed = () -> !(consumerNetworkThread.isRunning() || consumerNetworkThread.isAlive());

        // There's a nonzero amount of time between starting the thread and having it
        // begin to execute our code. Wait for a bit before checking...
        TestUtils.waitForCondition(isStarted,
                "The consumer network thread did not start within " + DEFAULT_MAX_WAIT_MS + " ms");

        consumerNetworkThread.close(Duration.ofMillis(DEFAULT_MAX_WAIT_MS));

        TestUtils.waitForCondition(isClosed,
                "The consumer network thread did not stop within " + DEFAULT_MAX_WAIT_MS + " ms");
    }

    @Test
    public void testRequestsTransferFromManagersToClientOnThreadRun() {
        List<Optional<? extends RequestManager>> list = new ArrayList<>();
        list.add(Optional.of(coordinatorRequestManager));
        list.add(Optional.of(heartbeatRequestManager));
        list.add(Optional.of(offsetsRequestManager));

        when(requestManagers.entries()).thenReturn(list);
        when(coordinatorRequestManager.poll(anyLong())).thenReturn(mock(NetworkClientDelegate.PollResult.class));
        consumerNetworkThread.runOnce();
        requestManagers.entries().forEach(rmo -> rmo.ifPresent(rm -> verify(rm).poll(anyLong())));
        requestManagers.entries().forEach(rmo -> rmo.ifPresent(rm -> verify(rm).maximumTimeToWait(anyLong())));
        verify(networkClientDelegate).addAll(any(NetworkClientDelegate.PollResult.class));
        verify(networkClientDelegate).poll(anyLong(), anyLong());
    }

<<<<<<< HEAD
    @ParameterizedTest
    @MethodSource("applicationEvents")
    public void testApplicationEventIsProcessed(ApplicationEvent e) {
        applicationEventsQueue.add(e);
        consumerNetworkThread.runOnce();

        if (e instanceof CompletableEvent)
            verify(applicationEventReaper).add((CompletableEvent<?>) e);

        verify(applicationEventProcessor).process(any(e.getClass()));
        assertTrue(applicationEventsQueue.isEmpty());
    }

    @ParameterizedTest
    @ValueSource(booleans = {true, false})
    public void testListOffsetsEventIsProcessed(boolean requireTimestamp) {
        Map<TopicPartition, Long> timestamps = Collections.singletonMap(new TopicPartition("topic1", 1), 5L);
        ApplicationEvent e = new ListOffsetsEvent(timestamps, calculateDeadlineMs(time, 100), requireTimestamp);
        applicationEventsQueue.add(e);
        consumerNetworkThread.runOnce();
        verify(applicationEventProcessor).process(any(ListOffsetsEvent.class));
        assertTrue(applicationEventsQueue.isEmpty());
    }

=======
>>>>>>> 011d3523
    @Test
    public void testMaximumTimeToWait() {
        final int defaultHeartbeatIntervalMs = 1000;
        // Initial value before runOnce has been called
        assertEquals(ConsumerNetworkThread.MAX_POLL_TIMEOUT_MS, consumerNetworkThread.maximumTimeToWait());

        when(requestManagers.entries()).thenReturn(Collections.singletonList(Optional.of(heartbeatRequestManager)));
        when(heartbeatRequestManager.maximumTimeToWait(time.milliseconds())).thenReturn((long) defaultHeartbeatIntervalMs);

        consumerNetworkThread.runOnce();
        // After runOnce has been called, it takes the default heartbeat interval from the heartbeat request manager
        assertEquals(defaultHeartbeatIntervalMs, consumerNetworkThread.maximumTimeToWait());
    }

    @Test
    public void testCleanupInvokesReaper() {
        LinkedList<NetworkClientDelegate.UnsentRequest> queue = new LinkedList<>();
        when(networkClientDelegate.unsentRequests()).thenReturn(queue);
        consumerNetworkThread.cleanup();
        verify(applicationEventReaper).reap(applicationEventsQueue);
    }

    @Test
    public void testRunOnceInvokesReaper() {
        consumerNetworkThread.runOnce();
        verify(applicationEventReaper).reap(any(Long.class));
    }

    @Test
    public void testSendUnsentRequests() {
        when(networkClientDelegate.hasAnyPendingRequests()).thenReturn(true).thenReturn(true).thenReturn(false);
        consumerNetworkThread.cleanup();
        verify(networkClientDelegate, times(2)).poll(anyLong(), anyLong());
    }
<<<<<<< HEAD

    private static Stream<Arguments> applicationEvents() {
        Map<TopicPartition, OffsetAndMetadata> offset = new HashMap<>();
        final long currentTimeMs = 12345;
        return Stream.of(
                Arguments.of(new PollEvent(100)),
                Arguments.of(new NewTopicsMetadataUpdateRequestEvent()),
                Arguments.of(new AsyncCommitEvent(new HashMap<>())),
                Arguments.of(new SyncCommitEvent(new HashMap<>(), 500)),
                Arguments.of(new UpdateFetchPositionsEvent(0, Long.MAX_VALUE)),
                Arguments.of(new TopicMetadataEvent("topic", Long.MAX_VALUE)),
                Arguments.of(new AssignmentChangeEvent(offset, currentTimeMs)));
    }
=======
>>>>>>> 011d3523
}<|MERGE_RESOLUTION|>--- conflicted
+++ resolved
@@ -19,16 +19,6 @@
 import org.apache.kafka.clients.consumer.internals.events.ApplicationEvent;
 import org.apache.kafka.clients.consumer.internals.events.ApplicationEventProcessor;
 import org.apache.kafka.clients.consumer.internals.events.CompletableEventReaper;
-<<<<<<< HEAD
-import org.apache.kafka.clients.consumer.internals.events.ListOffsetsEvent;
-import org.apache.kafka.clients.consumer.internals.events.NewTopicsMetadataUpdateRequestEvent;
-import org.apache.kafka.clients.consumer.internals.events.PollEvent;
-import org.apache.kafka.clients.consumer.internals.events.SyncCommitEvent;
-import org.apache.kafka.clients.consumer.internals.events.TopicMetadataEvent;
-import org.apache.kafka.clients.consumer.internals.events.UpdateFetchPositionsEvent;
-import org.apache.kafka.common.TopicPartition;
-=======
->>>>>>> 011d3523
 import org.apache.kafka.common.utils.LogContext;
 import org.apache.kafka.common.utils.MockTime;
 import org.apache.kafka.common.utils.Time;
@@ -175,33 +165,6 @@
         verify(networkClientDelegate).poll(anyLong(), anyLong());
     }
 
-<<<<<<< HEAD
-    @ParameterizedTest
-    @MethodSource("applicationEvents")
-    public void testApplicationEventIsProcessed(ApplicationEvent e) {
-        applicationEventsQueue.add(e);
-        consumerNetworkThread.runOnce();
-
-        if (e instanceof CompletableEvent)
-            verify(applicationEventReaper).add((CompletableEvent<?>) e);
-
-        verify(applicationEventProcessor).process(any(e.getClass()));
-        assertTrue(applicationEventsQueue.isEmpty());
-    }
-
-    @ParameterizedTest
-    @ValueSource(booleans = {true, false})
-    public void testListOffsetsEventIsProcessed(boolean requireTimestamp) {
-        Map<TopicPartition, Long> timestamps = Collections.singletonMap(new TopicPartition("topic1", 1), 5L);
-        ApplicationEvent e = new ListOffsetsEvent(timestamps, calculateDeadlineMs(time, 100), requireTimestamp);
-        applicationEventsQueue.add(e);
-        consumerNetworkThread.runOnce();
-        verify(applicationEventProcessor).process(any(ListOffsetsEvent.class));
-        assertTrue(applicationEventsQueue.isEmpty());
-    }
-
-=======
->>>>>>> 011d3523
     @Test
     public void testMaximumTimeToWait() {
         final int defaultHeartbeatIntervalMs = 1000;
@@ -236,20 +199,4 @@
         consumerNetworkThread.cleanup();
         verify(networkClientDelegate, times(2)).poll(anyLong(), anyLong());
     }
-<<<<<<< HEAD
-
-    private static Stream<Arguments> applicationEvents() {
-        Map<TopicPartition, OffsetAndMetadata> offset = new HashMap<>();
-        final long currentTimeMs = 12345;
-        return Stream.of(
-                Arguments.of(new PollEvent(100)),
-                Arguments.of(new NewTopicsMetadataUpdateRequestEvent()),
-                Arguments.of(new AsyncCommitEvent(new HashMap<>())),
-                Arguments.of(new SyncCommitEvent(new HashMap<>(), 500)),
-                Arguments.of(new UpdateFetchPositionsEvent(0, Long.MAX_VALUE)),
-                Arguments.of(new TopicMetadataEvent("topic", Long.MAX_VALUE)),
-                Arguments.of(new AssignmentChangeEvent(offset, currentTimeMs)));
-    }
-=======
->>>>>>> 011d3523
 }