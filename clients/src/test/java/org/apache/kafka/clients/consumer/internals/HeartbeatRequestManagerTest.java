/*
 * Licensed to the Apache Software Foundation (ASF) under one or more
 * contributor license agreements. See the NOTICE file distributed with
 * this work for additional information regarding copyright ownership.
 * The ASF licenses this file to You under the Apache License, Version 2.0
 * (the "License"); you may not use this file except in compliance with
 * the License. You may obtain a copy of the License at
 *
 *    http://www.apache.org/licenses/LICENSE-2.0
 *
 * Unless required by applicable law or agreed to in writing, software
 * distributed under the License is distributed on an "AS IS" BASIS,
 * WITHOUT WARRANTIES OR CONDITIONS OF ANY KIND, either express or implied.
 * See the License for the specific language governing permissions and
 * limitations under the License.
 */
package org.apache.kafka.clients.consumer.internals;

import org.apache.kafka.clients.ClientResponse;
import org.apache.kafka.clients.consumer.internals.events.BackgroundEvent;
import org.apache.kafka.clients.consumer.internals.events.BackgroundEventHandler;
import org.apache.kafka.clients.consumer.internals.events.GroupMetadataUpdateEvent;
import org.apache.kafka.common.KafkaException;
import org.apache.kafka.common.Node;
import org.apache.kafka.common.Uuid;
import org.apache.kafka.common.errors.TimeoutException;
import org.apache.kafka.common.message.ConsumerGroupHeartbeatRequestData;
import org.apache.kafka.common.message.ConsumerGroupHeartbeatResponseData;
import org.apache.kafka.common.protocol.ApiKeys;
import org.apache.kafka.common.protocol.Errors;
import org.apache.kafka.common.requests.ConsumerGroupHeartbeatRequest;
import org.apache.kafka.common.requests.ConsumerGroupHeartbeatResponse;
import org.apache.kafka.common.requests.RequestHeader;
import org.apache.kafka.common.utils.Time;
import org.apache.kafka.common.utils.annotation.ApiKeyVersionsSource;
import org.junit.jupiter.api.AfterEach;
import org.junit.jupiter.api.BeforeEach;
import org.junit.jupiter.api.Test;
import org.junit.jupiter.params.ParameterizedTest;
import org.junit.jupiter.params.provider.Arguments;
import org.junit.jupiter.params.provider.MethodSource;
import org.junit.jupiter.params.provider.ValueSource;

import java.util.Arrays;
import java.util.Collection;
import java.util.Collections;
import java.util.HashSet;
import java.util.List;
import java.util.Optional;
import java.util.concurrent.BlockingQueue;

import static org.apache.kafka.clients.consumer.internals.ConsumerTestBuilder.DEFAULT_GROUP_ID;
import static org.apache.kafka.clients.consumer.internals.ConsumerTestBuilder.DEFAULT_GROUP_INSTANCE_ID;
import static org.apache.kafka.clients.consumer.internals.ConsumerTestBuilder.DEFAULT_HEARTBEAT_INTERVAL_MS;
import static org.apache.kafka.clients.consumer.internals.ConsumerTestBuilder.DEFAULT_MAX_POLL_INTERVAL_MS;
import static org.apache.kafka.clients.consumer.internals.ConsumerTestBuilder.DEFAULT_RETRY_BACKOFF_MS;
import static org.apache.kafka.clients.consumer.internals.ConsumerTestBuilder.DEFAULT_REMOTE_ASSIGNOR;
import static org.junit.jupiter.api.Assertions.assertEquals;
import static org.junit.jupiter.api.Assertions.assertNull;
import static org.junit.jupiter.api.Assertions.assertTrue;
import static org.mockito.ArgumentMatchers.any;
import static org.mockito.ArgumentMatchers.anyLong;
import static org.mockito.Mockito.never;
import static org.mockito.Mockito.times;
import static org.mockito.Mockito.verify;
import static org.mockito.Mockito.when;

public class HeartbeatRequestManagerTest {

    private ConsumerTestBuilder testBuilder;
    private Time time;
    private CoordinatorRequestManager coordinatorRequestManager;
    private SubscriptionState subscriptions;
    private HeartbeatRequestManager heartbeatRequestManager;
    private MembershipManager membershipManager;
    private HeartbeatRequestManager.HeartbeatRequestState heartbeatRequestState;
    private HeartbeatRequestManager.HeartbeatState heartbeatState;
    private final String memberId = "member-id";
    private final int memberEpoch = 1;
    private BackgroundEventHandler backgroundEventHandler;
    private BlockingQueue<BackgroundEvent> backgroundEventQueue;

    @BeforeEach
    public void setUp() {
        setUp(ConsumerTestBuilder.createDefaultGroupInformation());
    }

    private void setUp(Optional<ConsumerTestBuilder.GroupInformation> groupInfo) {
        testBuilder = new ConsumerTestBuilder(groupInfo, true, false);
        time = testBuilder.time;
        coordinatorRequestManager = testBuilder.coordinatorRequestManager.orElseThrow(IllegalStateException::new);
        heartbeatRequestManager = testBuilder.heartbeatRequestManager.orElseThrow(IllegalStateException::new);
        heartbeatRequestState = testBuilder.heartbeatRequestState.orElseThrow(IllegalStateException::new);
        heartbeatState = testBuilder.heartbeatState.orElseThrow(IllegalStateException::new);
        backgroundEventHandler = testBuilder.backgroundEventHandler;
        backgroundEventQueue = testBuilder.backgroundEventQueue;
        subscriptions = testBuilder.subscriptions;
        membershipManager = testBuilder.membershipManager.orElseThrow(IllegalStateException::new);

        when(coordinatorRequestManager.coordinator()).thenReturn(Optional.of(new Node(1, "localhost", 9999)));
    }

    private void resetWithZeroHeartbeatInterval(Optional<String> groupInstanceId) {
        cleanup();

        ConsumerTestBuilder.GroupInformation gi = new ConsumerTestBuilder.GroupInformation(
<<<<<<< HEAD
                DEFAULT_GROUP_ID, groupInstanceId, 0, 0.0
=======
                new GroupState(DEFAULT_GROUP_ID, groupInstanceId),
                0,
                0.0,
                Optional.of(DEFAULT_REMOTE_ASSIGNOR)
>>>>>>> 6be2e5c1
        );

        setUp(Optional.of(gi));
    }

    @AfterEach
    public void cleanup() {
        if (testBuilder != null) {
            testBuilder.close();
        }
    }

    @Test
    public void testHeartbeatOnStartup() {
        NetworkClientDelegate.PollResult result = heartbeatRequestManager.poll(time.milliseconds());
        assertEquals(0, result.unsentRequests.size());

        resetWithZeroHeartbeatInterval(Optional.empty());
        mockStableMember();
        assertEquals(0, heartbeatRequestManager.maximumTimeToWait(time.milliseconds()));
        result = heartbeatRequestManager.poll(time.milliseconds());
        assertEquals(1, result.unsentRequests.size());

        // Ensure we do not resend the request without the first request being completed
        NetworkClientDelegate.PollResult result2 = heartbeatRequestManager.poll(time.milliseconds());
        assertEquals(0, result2.unsentRequests.size());
    }

    @ParameterizedTest
    @ApiKeyVersionsSource(apiKey = ApiKeys.CONSUMER_GROUP_HEARTBEAT)
    public void testFirstHeartbeatIncludesRequiredInfoToJoinGroupAndGetAssignments(short version) {
        resetWithZeroHeartbeatInterval(Optional.of(DEFAULT_GROUP_INSTANCE_ID));
        String topic = "topic1";
        subscriptions.subscribe(Collections.singleton(topic), Optional.empty());
        membershipManager.onSubscriptionUpdated();

        // Create a ConsumerHeartbeatRequest and verify the payload
        assertEquals(0, heartbeatRequestManager.maximumTimeToWait(time.milliseconds()));
        NetworkClientDelegate.PollResult pollResult = heartbeatRequestManager.poll(time.milliseconds());
        assertEquals(1, pollResult.unsentRequests.size());
        NetworkClientDelegate.UnsentRequest request = pollResult.unsentRequests.get(0);
        assertTrue(request.requestBuilder() instanceof ConsumerGroupHeartbeatRequest.Builder);

        ConsumerGroupHeartbeatRequest heartbeatRequest =
                (ConsumerGroupHeartbeatRequest) request.requestBuilder().build(version);

        // Should include epoch 0 to join and no member ID.
        assertTrue(heartbeatRequest.data().memberId().isEmpty());
        assertEquals(0, heartbeatRequest.data().memberEpoch());

        // Should include subscription and group basic info to start getting assignments.
        assertEquals(Collections.singletonList(topic), heartbeatRequest.data().subscribedTopicNames());
        assertEquals(DEFAULT_MAX_POLL_INTERVAL_MS, heartbeatRequest.data().rebalanceTimeoutMs());
        assertEquals(DEFAULT_GROUP_ID, heartbeatRequest.data().groupId());
        assertEquals(DEFAULT_GROUP_INSTANCE_ID, heartbeatRequest.data().instanceId());
    }

    @ParameterizedTest
    @ValueSource(booleans = {true, false})
    public void testSkippingHeartbeat(final boolean shouldSkipHeartbeat) {
        // The initial heartbeatInterval is set to 0
        resetWithZeroHeartbeatInterval(Optional.empty());

        // Mocking notInGroup
        when(membershipManager.shouldSkipHeartbeat()).thenReturn(shouldSkipHeartbeat);
        when(heartbeatRequestState.canSendRequest(anyLong())).thenReturn(true);

        NetworkClientDelegate.PollResult result = heartbeatRequestManager.poll(time.milliseconds());

        if (!shouldSkipHeartbeat) {
            assertEquals(1, result.unsentRequests.size());
            assertEquals(0, result.timeUntilNextPollMs);
        } else {
            assertEquals(0, result.unsentRequests.size());
            assertEquals(Long.MAX_VALUE, result.timeUntilNextPollMs);

        }
    }

    @Test
    public void testTimerNotDue() {
        mockStableMember();
        time.sleep(100); // time elapsed < heartbeatInterval, no heartbeat should be sent
        NetworkClientDelegate.PollResult result = heartbeatRequestManager.poll(time.milliseconds());
        assertEquals(0, result.unsentRequests.size());
        assertEquals(DEFAULT_HEARTBEAT_INTERVAL_MS - 100, result.timeUntilNextPollMs);
        assertEquals(DEFAULT_HEARTBEAT_INTERVAL_MS - 100, heartbeatRequestManager.maximumTimeToWait(time.milliseconds()));

        // Member in state where it should not send Heartbeat anymore
        when(subscriptions.hasAutoAssignedPartitions()).thenReturn(true);
        membershipManager.transitionToFatal();
        result = heartbeatRequestManager.poll(time.milliseconds());
        assertEquals(Long.MAX_VALUE, result.timeUntilNextPollMs);
    }

    @Test
    public void testHeartbeatOutsideInterval() {
        when(membershipManager.shouldSkipHeartbeat()).thenReturn(false);
        when(membershipManager.shouldHeartbeatNow()).thenReturn(true);
        NetworkClientDelegate.PollResult result = heartbeatRequestManager.poll(time.milliseconds());

        // Heartbeat should be sent
        assertEquals(1, result.unsentRequests.size());
        // Interval timer reset
        assertEquals(DEFAULT_HEARTBEAT_INTERVAL_MS, result.timeUntilNextPollMs);
        assertEquals(DEFAULT_HEARTBEAT_INTERVAL_MS, heartbeatRequestManager.maximumTimeToWait(time.milliseconds()));
        // Membership manager updated (to transition out of the heartbeating state)
        verify(membershipManager).onHeartbeatRequestSent();
    }

    @Test
    public void testNetworkTimeout() {
        // The initial heartbeatInterval is set to 0
        resetWithZeroHeartbeatInterval(Optional.empty());
        mockStableMember();
        when(coordinatorRequestManager.coordinator()).thenReturn(Optional.of(new Node(1, "localhost", 9999)));
        NetworkClientDelegate.PollResult result = heartbeatRequestManager.poll(time.milliseconds());
        assertEquals(1, result.unsentRequests.size());
        // Mimic network timeout
        result.unsentRequests.get(0).handler().onFailure(time.milliseconds(), new TimeoutException("timeout"));

        // Assure the manager will backoff on timeout
        time.sleep(DEFAULT_RETRY_BACKOFF_MS - 1);
        result = heartbeatRequestManager.poll(time.milliseconds());
        assertEquals(0, result.unsentRequests.size());

        time.sleep(1);
        result = heartbeatRequestManager.poll(time.milliseconds());
        assertEquals(1, result.unsentRequests.size());
    }

    @Test
    public void testFailureOnFatalException() {
        // The initial heartbeatInterval is set to 0
        resetWithZeroHeartbeatInterval(Optional.empty());
        mockStableMember();

        when(coordinatorRequestManager.coordinator()).thenReturn(Optional.of(new Node(1, "localhost", 9999)));
        NetworkClientDelegate.PollResult result = heartbeatRequestManager.poll(time.milliseconds());
        assertEquals(1, result.unsentRequests.size());
        result.unsentRequests.get(0).handler().onFailure(time.milliseconds(), new KafkaException("fatal"));
        verify(membershipManager).transitionToFatal();
        verify(backgroundEventHandler).add(any());
    }

    @Test
    public void testNoCoordinator() {
        when(coordinatorRequestManager.coordinator()).thenReturn(Optional.empty());
        NetworkClientDelegate.PollResult result = heartbeatRequestManager.poll(time.milliseconds());

        assertEquals(Long.MAX_VALUE, result.timeUntilNextPollMs);
        assertEquals(DEFAULT_HEARTBEAT_INTERVAL_MS, heartbeatRequestManager.maximumTimeToWait(time.milliseconds()));
        assertEquals(0, result.unsentRequests.size());
    }

    @ParameterizedTest
    @ApiKeyVersionsSource(apiKey = ApiKeys.CONSUMER_GROUP_HEARTBEAT)
    public void testValidateConsumerGroupHeartbeatRequest(final short version) {
        // The initial heartbeatInterval is set to 0, but we're testing
        resetWithZeroHeartbeatInterval(Optional.of(DEFAULT_GROUP_INSTANCE_ID));
        mockStableMember();

        List<String> subscribedTopics = Collections.singletonList("topic");
        subscriptions.subscribe(new HashSet<>(subscribedTopics), Optional.empty());

        // Update membershipManager's memberId and memberEpoch
        ConsumerGroupHeartbeatResponse result =
            new ConsumerGroupHeartbeatResponse(new ConsumerGroupHeartbeatResponseData()
            .setMemberId(memberId)
            .setMemberEpoch(memberEpoch));
        membershipManager.onHeartbeatResponseReceived(result.data());

        // Create a ConsumerHeartbeatRequest and verify the payload
        NetworkClientDelegate.PollResult pollResult = heartbeatRequestManager.poll(time.milliseconds());
        assertEquals(1, pollResult.unsentRequests.size());
        NetworkClientDelegate.UnsentRequest request = pollResult.unsentRequests.get(0);
        assertTrue(request.requestBuilder() instanceof ConsumerGroupHeartbeatRequest.Builder);

        ConsumerGroupHeartbeatRequest heartbeatRequest =
            (ConsumerGroupHeartbeatRequest) request.requestBuilder().build(version);
        assertEquals(DEFAULT_GROUP_ID, heartbeatRequest.data().groupId());
        assertEquals(memberId, heartbeatRequest.data().memberId());
        assertEquals(memberEpoch, heartbeatRequest.data().memberEpoch());
        assertEquals(DEFAULT_MAX_POLL_INTERVAL_MS, heartbeatRequest.data().rebalanceTimeoutMs());
        assertEquals(subscribedTopics, heartbeatRequest.data().subscribedTopicNames());
        assertEquals(DEFAULT_GROUP_INSTANCE_ID, heartbeatRequest.data().instanceId());
        assertEquals(DEFAULT_REMOTE_ASSIGNOR, heartbeatRequest.data().serverAssignor());
        // TODO: Test pattern subscription.
        assertNull(heartbeatRequest.data().subscribedTopicRegex());
    }

    @Test
    public void testConsumerGroupMetadataFirstUpdate() {
        final GroupMetadataUpdateEvent groupMetadataUpdateEvent = makeFirstGroupMetadataUpdate(memberId, memberEpoch);

        final GroupMetadataUpdateEvent expectedGroupMetadataUpdateEvent = new GroupMetadataUpdateEvent(
            memberEpoch,
            memberId
        );
        assertEquals(expectedGroupMetadataUpdateEvent, groupMetadataUpdateEvent);
    }

    @Test
    public void testConsumerGroupMetadataUpdateWithSameUpdate() {
        makeFirstGroupMetadataUpdate(memberId, memberEpoch);

        time.sleep(2000);
        NetworkClientDelegate.PollResult result = heartbeatRequestManager.poll(time.milliseconds());

        assertEquals(1, result.unsentRequests.size());
        NetworkClientDelegate.UnsentRequest request = result.unsentRequests.get(0);
        ClientResponse responseWithSameUpdate = createHeartbeatResponse(request, Errors.NONE);
        request.handler().onComplete(responseWithSameUpdate);
        assertEquals(0, backgroundEventQueue.size());
    }

    @Test
    public void testConsumerGroupMetadataUpdateWithMemberIdNullButMemberEpochUpdated() {
        makeFirstGroupMetadataUpdate(memberId, memberEpoch);

        time.sleep(2000);
        NetworkClientDelegate.PollResult result = heartbeatRequestManager.poll(time.milliseconds());

        assertEquals(1, result.unsentRequests.size());
        NetworkClientDelegate.UnsentRequest request = result.unsentRequests.get(0);
        final int updatedMemberEpoch = 2;
        ClientResponse responseWithMemberEpochUpdate = createHeartbeatResponseWithMemberIdNull(
            request,
            Errors.NONE,
            updatedMemberEpoch
        );
        request.handler().onComplete(responseWithMemberEpochUpdate);
        assertEquals(1, backgroundEventQueue.size());
        final BackgroundEvent eventWithUpdatedMemberEpoch = backgroundEventQueue.poll();
        assertEquals(BackgroundEvent.Type.GROUP_METADATA_UPDATE, eventWithUpdatedMemberEpoch.type());
        final GroupMetadataUpdateEvent groupMetadataUpdateEvent = (GroupMetadataUpdateEvent) eventWithUpdatedMemberEpoch;
        final GroupMetadataUpdateEvent expectedGroupMetadataUpdateEvent = new GroupMetadataUpdateEvent(
            updatedMemberEpoch,
            memberId
        );
        assertEquals(expectedGroupMetadataUpdateEvent, groupMetadataUpdateEvent);
    }

    @Test
    public void testConsumerGroupMetadataUpdateWithMemberIdUpdatedAndMemberEpochSame() {
        makeFirstGroupMetadataUpdate(memberId, memberEpoch);

        time.sleep(2000);
        NetworkClientDelegate.PollResult result = heartbeatRequestManager.poll(time.milliseconds());

        assertEquals(1, result.unsentRequests.size());
        NetworkClientDelegate.UnsentRequest request = result.unsentRequests.get(0);
        final String updatedMemberId = "updatedMemberId";
        ClientResponse responseWithMemberIdUpdate = createHeartbeatResponse(
            request,
            Errors.NONE,
            updatedMemberId,
            memberEpoch
        );
        request.handler().onComplete(responseWithMemberIdUpdate);
        assertEquals(1, backgroundEventQueue.size());
        final BackgroundEvent eventWithUpdatedMemberEpoch = backgroundEventQueue.poll();
        assertEquals(BackgroundEvent.Type.GROUP_METADATA_UPDATE, eventWithUpdatedMemberEpoch.type());
        final GroupMetadataUpdateEvent groupMetadataUpdateEvent = (GroupMetadataUpdateEvent) eventWithUpdatedMemberEpoch;
        final GroupMetadataUpdateEvent expectedGroupMetadataUpdateEvent = new GroupMetadataUpdateEvent(
            memberEpoch,
            updatedMemberId
        );
        assertEquals(expectedGroupMetadataUpdateEvent, groupMetadataUpdateEvent);
    }

    private GroupMetadataUpdateEvent makeFirstGroupMetadataUpdate(final String memberId, final int memberEpoch) {
        resetWithZeroHeartbeatInterval(Optional.empty());
        mockStableMember();
        when(coordinatorRequestManager.coordinator()).thenReturn(Optional.of(new Node(1, "localhost", 9999)));
        NetworkClientDelegate.PollResult result = heartbeatRequestManager.poll(time.milliseconds());
        assertEquals(1, result.unsentRequests.size());
        NetworkClientDelegate.UnsentRequest request = result.unsentRequests.get(0);
        ClientResponse firstResponse = createHeartbeatResponse(request, Errors.NONE, memberId, memberEpoch);
        request.handler().onComplete(firstResponse);
        assertEquals(1, backgroundEventQueue.size());
        final BackgroundEvent event = backgroundEventQueue.poll();
        assertEquals(BackgroundEvent.Type.GROUP_METADATA_UPDATE, event.type());
        return (GroupMetadataUpdateEvent) event;
    }

    @ParameterizedTest
    @MethodSource("errorProvider")
    public void testHeartbeatResponseOnErrorHandling(final Errors error, final boolean isFatal) {
        mockStableMember();

        // Handling errors on the second heartbeat
        time.sleep(DEFAULT_HEARTBEAT_INTERVAL_MS);
        NetworkClientDelegate.PollResult result = heartbeatRequestManager.poll(time.milliseconds());
        assertEquals(1, result.unsentRequests.size());

        // Manually completing the response to test error handling
        when(subscriptions.hasAutoAssignedPartitions()).thenReturn(true);
        ClientResponse response = createHeartbeatResponse(
            result.unsentRequests.get(0),
            error);
        result.unsentRequests.get(0).handler().onComplete(response);
        ConsumerGroupHeartbeatResponse mockResponse = (ConsumerGroupHeartbeatResponse) response.responseBody();

        switch (error) {
            case NONE:
                verify(backgroundEventHandler).add(any(GroupMetadataUpdateEvent.class));
                verify(membershipManager, times(2)).onHeartbeatResponseReceived(mockResponse.data());
                assertEquals(DEFAULT_HEARTBEAT_INTERVAL_MS, heartbeatRequestState.nextHeartbeatMs(time.milliseconds()));
                break;

            case COORDINATOR_LOAD_IN_PROGRESS:
                verify(backgroundEventHandler, never()).add(any());
                assertEquals(DEFAULT_RETRY_BACKOFF_MS, heartbeatRequestState.nextHeartbeatMs(time.milliseconds()));
                break;

            case COORDINATOR_NOT_AVAILABLE:
            case NOT_COORDINATOR:
                verify(backgroundEventHandler, never()).add(any());
                verify(coordinatorRequestManager).markCoordinatorUnknown(any(), anyLong());
                assertEquals(0, heartbeatRequestState.nextHeartbeatMs(time.milliseconds()));
                break;

            default:
                if (isFatal) {
                    // The memberStateManager should have stopped heartbeat at this point
                    ensureFatalError();
                } else {
                    verify(backgroundEventHandler, never()).add(any());
                    assertEquals(0, heartbeatRequestState.nextHeartbeatMs(time.milliseconds()));
                }
                break;
        }
    }

    @Test
    public void testHeartbeatState() {
        // The initial ConsumerGroupHeartbeatRequest sets most fields to their initial empty values
        ConsumerGroupHeartbeatRequestData data = heartbeatState.buildRequestData();
        assertEquals(ConsumerTestBuilder.DEFAULT_GROUP_ID, data.groupId());
        assertEquals("", data.memberId());
        assertEquals(0, data.memberEpoch());
        assertNull(data.instanceId());
        assertEquals(ConsumerTestBuilder.DEFAULT_MAX_POLL_INTERVAL_MS, data.rebalanceTimeoutMs());
        assertEquals(Collections.emptyList(), data.subscribedTopicNames());
        assertNull(data.subscribedTopicRegex());
        assertEquals(ConsumerTestBuilder.DEFAULT_REMOTE_ASSIGNOR, data.serverAssignor());
        assertEquals(Collections.emptyList(), data.topicPartitions());
        membershipManager.onHeartbeatRequestSent();
        assertEquals(MemberState.UNSUBSCRIBED, membershipManager.state());

        // Mock a response from the group coordinator, that supplies the member ID and a new epoch
        mockStableMember();
        data = heartbeatState.buildRequestData();
        assertEquals(ConsumerTestBuilder.DEFAULT_GROUP_ID, data.groupId());
        assertEquals(memberId, data.memberId());
        assertEquals(1, data.memberEpoch());
        assertNull(data.instanceId());
        assertEquals(-1, data.rebalanceTimeoutMs());
        assertNull(data.subscribedTopicNames());
        assertNull(data.subscribedTopicRegex());
        assertNull(data.serverAssignor());
        assertNull(data.topicPartitions());
        membershipManager.onHeartbeatRequestSent();
        assertEquals(MemberState.STABLE, membershipManager.state());

        // Join the group and subscribe to a topic, but the response has not yet been received
        String topic = "topic1";
        subscriptions.subscribe(Collections.singleton(topic), Optional.empty());
        membershipManager.onSubscriptionUpdated();
        membershipManager.transitionToFenced(); // And indirect way of moving to JOINING state
        data = heartbeatState.buildRequestData();
        assertEquals(ConsumerTestBuilder.DEFAULT_GROUP_ID, data.groupId());
        assertEquals(memberId, data.memberId());
        assertEquals(0, data.memberEpoch());
        assertNull(data.instanceId());
        assertEquals(-1, data.rebalanceTimeoutMs());
        assertEquals(Collections.singletonList(topic), data.subscribedTopicNames());
        assertNull(data.subscribedTopicRegex());
        assertNull(data.serverAssignor());
        assertNull(data.topicPartitions());
        membershipManager.onHeartbeatRequestSent();
        assertEquals(MemberState.JOINING, membershipManager.state());

        // Mock the response from the group coordinator which returns an assignment
        ConsumerGroupHeartbeatResponseData.TopicPartitions tpTopic1 =
            new ConsumerGroupHeartbeatResponseData.TopicPartitions();
        tpTopic1.setTopicId(Uuid.randomUuid());
        tpTopic1.setPartitions(Collections.singletonList(0));
        ConsumerGroupHeartbeatResponseData.Assignment assignmentTopic1 =
            new ConsumerGroupHeartbeatResponseData.Assignment();
        assignmentTopic1.setTopicPartitions(Collections.singletonList(tpTopic1));
        ConsumerGroupHeartbeatResponse rs1 = new ConsumerGroupHeartbeatResponse(new ConsumerGroupHeartbeatResponseData()
                .setHeartbeatIntervalMs(DEFAULT_HEARTBEAT_INTERVAL_MS)
                .setMemberId(memberId)
                .setMemberEpoch(1)
                .setAssignment(assignmentTopic1));
        membershipManager.onHeartbeatResponseReceived(rs1.data());
        assertEquals(MemberState.RECONCILING, membershipManager.state());
    }

    private void mockStableMember() {
        membershipManager.onSubscriptionUpdated();
        // Heartbeat response without assignment to set the state to STABLE.
        ConsumerGroupHeartbeatResponse rs1 = new ConsumerGroupHeartbeatResponse(new ConsumerGroupHeartbeatResponseData()
                .setHeartbeatIntervalMs(DEFAULT_HEARTBEAT_INTERVAL_MS)
                .setMemberId(memberId)
                .setMemberEpoch(memberEpoch));
        membershipManager.onHeartbeatResponseReceived(rs1.data());
        assertEquals(MemberState.STABLE, membershipManager.state());
    }

    private void ensureFatalError() {
        verify(membershipManager).transitionToFatal();
        verify(backgroundEventHandler).add(any());
        ensureHeartbeatStopped();
    }

    private void ensureHeartbeatStopped() {
        time.sleep(DEFAULT_HEARTBEAT_INTERVAL_MS);
        assertEquals(MemberState.FATAL, membershipManager.state());
        NetworkClientDelegate.PollResult result = heartbeatRequestManager.poll(time.milliseconds());
        assertEquals(0, result.unsentRequests.size());
    }

    // error, isFatal
    private static Collection<Arguments> errorProvider() {
        return Arrays.asList(
            Arguments.of(Errors.NONE, false),
            Arguments.of(Errors.COORDINATOR_NOT_AVAILABLE, false),
            Arguments.of(Errors.COORDINATOR_LOAD_IN_PROGRESS, false),
            Arguments.of(Errors.NOT_COORDINATOR, false),
            Arguments.of(Errors.GROUP_AUTHORIZATION_FAILED, true),
            Arguments.of(Errors.INVALID_REQUEST, true),
            Arguments.of(Errors.UNKNOWN_MEMBER_ID, false),
            Arguments.of(Errors.FENCED_MEMBER_EPOCH, false),
            Arguments.of(Errors.UNSUPPORTED_ASSIGNOR, true),
            Arguments.of(Errors.UNSUPPORTED_VERSION, true),
            Arguments.of(Errors.UNRELEASED_INSTANCE_ID, true),
            Arguments.of(Errors.GROUP_MAX_SIZE_REACHED, true));
    }

    private ClientResponse createHeartbeatResponse(
        final NetworkClientDelegate.UnsentRequest request,
        final Errors error
    ) {
        return createHeartbeatResponse(request, error, memberId, memberEpoch);
    }

    private ClientResponse createHeartbeatResponseWithMemberIdNull(
        final NetworkClientDelegate.UnsentRequest request,
        final Errors error,
        final int memberEpoch
    ) {
        return createHeartbeatResponse(request, error, null, memberEpoch);
    }

    private ClientResponse createHeartbeatResponse(
        final NetworkClientDelegate.UnsentRequest request,
        final Errors error,
        final String memberId,
        final int memberEpoch
    ) {
        ConsumerGroupHeartbeatResponseData data = new ConsumerGroupHeartbeatResponseData()
            .setErrorCode(error.code())
            .setHeartbeatIntervalMs(DEFAULT_HEARTBEAT_INTERVAL_MS)
            .setMemberId(memberId)
            .setMemberEpoch(memberEpoch);
        if (error != Errors.NONE) {
            data.setErrorMessage("stubbed error message");
        }
        ConsumerGroupHeartbeatResponse response = new ConsumerGroupHeartbeatResponse(data);
        return new ClientResponse(
            new RequestHeader(ApiKeys.CONSUMER_GROUP_HEARTBEAT, ApiKeys.CONSUMER_GROUP_HEARTBEAT.latestVersion(), "client-id", 1),
            request.handler(),
            "0",
            time.milliseconds(),
            time.milliseconds(),
            false,
            null,
            null,
            response);
    }
}<|MERGE_RESOLUTION|>--- conflicted
+++ resolved
@@ -104,14 +104,11 @@
         cleanup();
 
         ConsumerTestBuilder.GroupInformation gi = new ConsumerTestBuilder.GroupInformation(
-<<<<<<< HEAD
-                DEFAULT_GROUP_ID, groupInstanceId, 0, 0.0
-=======
-                new GroupState(DEFAULT_GROUP_ID, groupInstanceId),
+                DEFAULT_GROUP_ID,
+                groupInstanceId,
                 0,
                 0.0,
                 Optional.of(DEFAULT_REMOTE_ASSIGNOR)
->>>>>>> 6be2e5c1
         );
 
         setUp(Optional.of(gi));
