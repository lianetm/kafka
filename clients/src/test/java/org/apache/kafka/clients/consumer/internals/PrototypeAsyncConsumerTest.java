/*
 * Licensed to the Apache Software Foundation (ASF) under one or more
 * contributor license agreements. See the NOTICE file distributed with
 * this work for additional information regarding copyright ownership.
 * The ASF licenses this file to You under the Apache License, Version 2.0
 * (the "License"); you may not use this file except in compliance with
 * the License. You may obtain a copy of the License at
 *
 *    http://www.apache.org/licenses/LICENSE-2.0
 *
 * Unless required by applicable law or agreed to in writing, software
 * distributed under the License is distributed on an "AS IS" BASIS,
 * WITHOUT WARRANTIES OR CONDITIONS OF ANY KIND, either express or implied.
 * See the License for the specific language governing permissions and
 * limitations under the License.
 */
package org.apache.kafka.clients.consumer.internals;

import org.apache.kafka.clients.consumer.ConsumerConfig;
import org.apache.kafka.clients.consumer.OffsetAndMetadata;
import org.apache.kafka.clients.consumer.OffsetAndTimestamp;
import org.apache.kafka.clients.consumer.OffsetCommitCallback;
import org.apache.kafka.clients.consumer.OffsetResetStrategy;
import org.apache.kafka.clients.consumer.internals.events.ApplicationEvent;
import org.apache.kafka.clients.consumer.internals.events.AssignmentChangeApplicationEvent;
import org.apache.kafka.clients.consumer.internals.events.BackgroundEvent;
import org.apache.kafka.clients.consumer.internals.events.EventHandler;
import org.apache.kafka.clients.consumer.internals.events.ListOffsetsApplicationEvent;
import org.apache.kafka.clients.consumer.internals.events.NewTopicsMetadataUpdateRequestEvent;
import org.apache.kafka.clients.consumer.internals.events.OffsetFetchApplicationEvent;
import org.apache.kafka.clients.consumer.internals.events.ResetPositionsApplicationEvent;
import org.apache.kafka.clients.consumer.internals.events.ValidatePositionsApplicationEvent;
import org.apache.kafka.common.KafkaException;
import org.apache.kafka.common.TopicPartition;
import org.apache.kafka.common.errors.InvalidGroupIdException;
import org.apache.kafka.common.errors.TimeoutException;
import org.apache.kafka.common.errors.WakeupException;
import org.apache.kafka.common.metrics.Metrics;
import org.apache.kafka.common.serialization.Deserializer;
import org.apache.kafka.common.serialization.StringDeserializer;
import org.apache.kafka.common.utils.LogContext;
import org.apache.kafka.common.utils.MockTime;
import org.apache.kafka.common.utils.Time;
import org.apache.kafka.common.utils.Timer;
import org.apache.kafka.test.TestUtils;
import org.junit.jupiter.api.AfterEach;
import org.junit.jupiter.api.BeforeEach;
import org.junit.jupiter.api.Test;
import org.mockito.ArgumentMatchers;
import org.mockito.MockedConstruction;
import org.mockito.stubbing.Answer;

import java.time.Duration;
import java.util.Collections;
import java.util.HashMap;
import java.util.HashSet;
import java.util.Map;
import java.util.Optional;
import java.util.Set;
import java.util.concurrent.BlockingQueue;
import java.util.concurrent.CompletableFuture;
import java.util.concurrent.Future;
import java.util.concurrent.LinkedBlockingQueue;
import java.util.stream.Collectors;

import static java.util.Collections.singleton;
import static org.apache.kafka.clients.consumer.ConsumerConfig.BOOTSTRAP_SERVERS_CONFIG;
import static org.apache.kafka.clients.consumer.ConsumerConfig.DEFAULT_API_TIMEOUT_MS_CONFIG;
import static org.apache.kafka.clients.consumer.ConsumerConfig.KEY_DESERIALIZER_CLASS_CONFIG;
import static org.apache.kafka.clients.consumer.ConsumerConfig.VALUE_DESERIALIZER_CLASS_CONFIG;
import static org.junit.jupiter.api.Assertions.assertDoesNotThrow;
import static org.junit.jupiter.api.Assertions.assertEquals;
import static org.junit.jupiter.api.Assertions.assertFalse;
import static org.junit.jupiter.api.Assertions.assertThrows;
import static org.junit.jupiter.api.Assertions.assertTrue;
import static org.mockito.ArgumentMatchers.any;
import static org.mockito.Mockito.doReturn;
import static org.mockito.Mockito.doThrow;
import static org.mockito.Mockito.mock;
import static org.mockito.Mockito.mockConstruction;
import static org.mockito.Mockito.never;
import static org.mockito.Mockito.spy;
import static org.mockito.Mockito.verify;
import static org.mockito.Mockito.when;

public class PrototypeAsyncConsumerTest {

    private PrototypeAsyncConsumer<?, ?> consumer;
    private Map<String, Object> consumerProps = new HashMap<>();

    private final Time time = new MockTime();
    private LogContext logContext;
    private SubscriptionState subscriptions;
    private ConsumerMetadata metadata;
    private EventHandler eventHandler;
    private Metrics metrics;

    private String groupId = "group.id";
    private ConsumerConfig config;

    @BeforeEach
    public void setup() {
        injectConsumerConfigs();
        this.config = new ConsumerConfig(consumerProps);
        this.logContext = new LogContext();
        this.subscriptions = mock(SubscriptionState.class);
<<<<<<< HEAD
        this.metadata = mock(ConsumerMetadata.class);
        this.eventHandler = mock(DefaultEventHandler.class);
=======
        final DefaultBackgroundThread bt = mock(DefaultBackgroundThread.class);
        final BlockingQueue<ApplicationEvent> aq = new LinkedBlockingQueue<>();
        final BlockingQueue<BackgroundEvent> bq = new LinkedBlockingQueue<>();
        this.eventHandler = spy(new DefaultEventHandler(bt, aq, bq));
>>>>>>> f041efa5
        this.metrics = new Metrics(time);
    }

    @AfterEach
    public void cleanup() {
        if (consumer != null) {
            consumer.close(Duration.ZERO);
        }
    }

    @Test
    public void testSuccessfulStartupShutdown() {
        consumer = newConsumer(time, new StringDeserializer(), new StringDeserializer());
        assertDoesNotThrow(() -> consumer.close());
    }

    @Test
    public void testInvalidGroupId() {
        this.groupId = null;
        consumer = newConsumer(time, new StringDeserializer(), new StringDeserializer());
        assertThrows(InvalidGroupIdException.class, () -> consumer.committed(new HashSet<>()));
    }

    @Test
    public void testCommitAsync_NullCallback() throws InterruptedException {
        CompletableFuture<Void> future = new CompletableFuture<>();
        Map<TopicPartition, OffsetAndMetadata> offsets = new HashMap<>();
        offsets.put(new TopicPartition("my-topic", 0), new OffsetAndMetadata(100L));
        offsets.put(new TopicPartition("my-topic", 1), new OffsetAndMetadata(200L));

        PrototypeAsyncConsumer<?, ?> mockedConsumer = spy(newConsumer(time, new StringDeserializer(), new StringDeserializer()));
        doReturn(future).when(mockedConsumer).commit(offsets, false);
        mockedConsumer.commitAsync(offsets, null);
        future.complete(null);
        TestUtils.waitForCondition(() -> future.isDone(),
                2000,
                "commit future should complete");

        assertFalse(future.isCompletedExceptionally());
    }


    @Test
    public void testCommitAsync_UserSuppliedCallback() {
        CompletableFuture<Void> future = new CompletableFuture<>();

        Map<TopicPartition, OffsetAndMetadata> offsets = new HashMap<>();
        offsets.put(new TopicPartition("my-topic", 0), new OffsetAndMetadata(100L));
        offsets.put(new TopicPartition("my-topic", 1), new OffsetAndMetadata(200L));

        PrototypeAsyncConsumer<?, ?> consumer = newConsumer(time, new StringDeserializer(), new StringDeserializer());
        PrototypeAsyncConsumer<?, ?> mockedConsumer = spy(consumer);
        doReturn(future).when(mockedConsumer).commit(offsets, false);
        OffsetCommitCallback customCallback = mock(OffsetCommitCallback.class);
        mockedConsumer.commitAsync(offsets, customCallback);
        future.complete(null);
        verify(customCallback).onComplete(offsets, null);
    }

    @Test
    public void testCommitted() {
        Map<TopicPartition, OffsetAndMetadata> offsets = mockTopicPartitionOffset();
        CompletableFuture<Map<TopicPartition, OffsetAndMetadata>> committedFuture = new CompletableFuture<>();
        committedFuture.complete(offsets);

        try (MockedConstruction<OffsetFetchApplicationEvent> ignored = offsetFetchEventMocker(committedFuture)) {
            this.consumer = newConsumer(time, new StringDeserializer(), new StringDeserializer());
            assertDoesNotThrow(() -> consumer.committed(offsets.keySet(), Duration.ofMillis(1000)));
            verify(eventHandler).add(ArgumentMatchers.isA(OffsetFetchApplicationEvent.class));
        }
    }

    @Test
    public void testCommitted_ExceptionThrown() {
        Map<TopicPartition, OffsetAndMetadata> offsets = mockTopicPartitionOffset();
        CompletableFuture<Map<TopicPartition, OffsetAndMetadata>> committedFuture = new CompletableFuture<>();
        committedFuture.completeExceptionally(new KafkaException("Test exception"));

        try (MockedConstruction<OffsetFetchApplicationEvent> ignored = offsetFetchEventMocker(committedFuture)) {
            this.consumer = newConsumer(time, new StringDeserializer(), new StringDeserializer());
            assertThrows(KafkaException.class, () -> consumer.committed(offsets.keySet(), Duration.ofMillis(1000)));
            verify(eventHandler).add(ArgumentMatchers.isA(OffsetFetchApplicationEvent.class));
        }
    }

    /**
     * This is a rather ugly bit of code. Not my choice :(
     *
     * <p/>
     *
     * Inside the {@link org.apache.kafka.clients.consumer.Consumer#committed(Set, Duration)} call we create an
     * instance of {@link OffsetFetchApplicationEvent} that holds the partitions and internally holds a
     * {@link CompletableFuture}. We want to test different behaviours of the {@link Future#get()}, such as
     * returning normally, timing out, throwing an error, etc. By mocking the construction of the event object that
     * is created, we can affect that behavior.
     */
    private static MockedConstruction<OffsetFetchApplicationEvent> offsetFetchEventMocker(CompletableFuture<Map<TopicPartition, OffsetAndMetadata>> future) {
        // This "answer" is where we pass the future to be invoked by the ConsumerUtils.getResult() method
        Answer<Map<TopicPartition, OffsetAndMetadata>> getInvocationAnswer = invocation -> {
            // This argument captures the actual argument value that was passed to the event's get() method, so we
            // just "forward" that value to our mocked call
            Timer timer = invocation.getArgument(0);
            return ConsumerUtils.getResult(future, timer);
        };

        MockedConstruction.MockInitializer<OffsetFetchApplicationEvent> mockInitializer = (mock, ctx) -> {
            // When the event's get() method is invoked, we call the "answer" method just above
            when(mock.get(any())).thenAnswer(getInvocationAnswer);

            // When the event's type() method is invoked, we have to return the type as it will be null in the mock
            when(mock.type()).thenReturn(ApplicationEvent.Type.FETCH_COMMITTED_OFFSET);

            // This is needed for the WakeupTrigger code that keeps track of the active task
            when(mock.future()).thenReturn(future);
        };

        return mockConstruction(OffsetFetchApplicationEvent.class, mockInitializer);
    }

    @Test
    public void testAssign() {
        this.subscriptions = new SubscriptionState(logContext, OffsetResetStrategy.EARLIEST);
        this.consumer = newConsumer(time, new StringDeserializer(), new StringDeserializer());
        final TopicPartition tp = new TopicPartition("foo", 3);
        consumer.assign(singleton(tp));
        assertTrue(consumer.subscription().isEmpty());
        assertTrue(consumer.assignment().contains(tp));
        verify(eventHandler).add(any(AssignmentChangeApplicationEvent.class));
        verify(eventHandler).add(any(NewTopicsMetadataUpdateRequestEvent.class));
    }

    @Test
    public void testAssignOnNullTopicPartition() {
        consumer = newConsumer(time, new StringDeserializer(), new StringDeserializer());
        assertThrows(IllegalArgumentException.class, () -> consumer.assign(null));
    }

    @Test
    public void testAssignOnEmptyTopicPartition() {
        consumer = spy(newConsumer(time, new StringDeserializer(), new StringDeserializer()));
        consumer.assign(Collections.emptyList());
        assertTrue(consumer.subscription().isEmpty());
        assertTrue(consumer.assignment().isEmpty());
    }

    @Test
    public void testAssignOnNullTopicInPartition() {
        consumer = newConsumer(time, new StringDeserializer(), new StringDeserializer());
        assertThrows(IllegalArgumentException.class, () -> consumer.assign(singleton(new TopicPartition(null, 0))));
    }

    @Test
    public void testAssignOnEmptyTopicInPartition() {
        consumer = newConsumer(time, new StringDeserializer(), new StringDeserializer());
        assertThrows(IllegalArgumentException.class, () -> consumer.assign(singleton(new TopicPartition("  ", 0))));
    }

    @Test
    public void testBeginningOffsetsFailsIfNullPartitions() {
        consumer = newConsumer(time, new StringDeserializer(), new StringDeserializer());
        assertThrows(NullPointerException.class, () -> consumer.beginningOffsets(null,
                Duration.ofMillis(1)));
    }

    @Test
    public void testBeginningOffsets() {
        PrototypeAsyncConsumer<?, ?> consumer = newConsumer(time, new StringDeserializer(), new StringDeserializer());
        Map<TopicPartition, OffsetAndTimestamp> expectedOffsetsAndTimestamp =
                mockOffsetAndTimestamp();
        Set<TopicPartition> partitions = expectedOffsetsAndTimestamp.keySet();
        doReturn(expectedOffsetsAndTimestamp).when(eventHandler).addAndGet(any(), any());
        Map<TopicPartition, Long> result =
                assertDoesNotThrow(() -> consumer.beginningOffsets(partitions,
                        Duration.ofMillis(1)));
        Map<TopicPartition, Long> expectedOffsets = expectedOffsetsAndTimestamp.entrySet().stream()
                .collect(Collectors.toMap(e -> e.getKey(), e -> e.getValue().offset()));
        assertEquals(expectedOffsets, result);
        verify(eventHandler).addAndGet(ArgumentMatchers.isA(ListOffsetsApplicationEvent.class),
                ArgumentMatchers.isA(Timer.class));
    }

    @Test
    public void testBeginningOffsetsThrowsKafkaExceptionForUnderlyingExecutionFailure() {
        PrototypeAsyncConsumer<?, ?> consumer = newConsumer(time, new StringDeserializer(), new StringDeserializer());
        Set<TopicPartition> partitions = mockTopicPartitionOffset().keySet();
        Throwable eventProcessingFailure = new KafkaException("Unexpected failure " +
                "processing List Offsets event");
        doThrow(eventProcessingFailure).when(eventHandler).addAndGet(any(), any());
        Throwable consumerError = assertThrows(KafkaException.class,
                () -> consumer.beginningOffsets(partitions,
                        Duration.ofMillis(1)));
        assertEquals(eventProcessingFailure, consumerError);
        verify(eventHandler).addAndGet(ArgumentMatchers.isA(ListOffsetsApplicationEvent.class), ArgumentMatchers.isA(Timer.class));
    }

    @Test
    public void testBeginningOffsetsTimeoutOnEventProcessingTimeout() {
        PrototypeAsyncConsumer<?, ?> consumer = newConsumer(time, new StringDeserializer(), new StringDeserializer());
        doThrow(new TimeoutException()).when(eventHandler).addAndGet(any(), any());
        assertThrows(TimeoutException.class,
                () -> consumer.beginningOffsets(
                        Collections.singletonList(new TopicPartition("t1", 0)),
                        Duration.ofMillis(1)));
        verify(eventHandler).addAndGet(ArgumentMatchers.isA(ListOffsetsApplicationEvent.class),
                ArgumentMatchers.isA(Timer.class));
    }

    @Test
    public void testOffsetsForTimesOnNullPartitions() {
        PrototypeAsyncConsumer<?, ?> consumer = newConsumer(time, new StringDeserializer(), new StringDeserializer());
        assertThrows(NullPointerException.class, () -> consumer.offsetsForTimes(null,
                Duration.ofMillis(1)));
    }

    @Test
    public void testOffsetsForTimes() {
        PrototypeAsyncConsumer<?, ?> consumer = newConsumer(time, new StringDeserializer(), new StringDeserializer());
        Map<TopicPartition, OffsetAndTimestamp> expectedResult = mockOffsetAndTimestamp();
        Map<TopicPartition, Long> timestampToSearch = mockTimestampToSearch();

        doReturn(expectedResult).when(eventHandler).addAndGet(any(), any());
        Map<TopicPartition, OffsetAndTimestamp> result =
                assertDoesNotThrow(() -> consumer.offsetsForTimes(timestampToSearch, Duration.ofMillis(1)));
        assertEquals(expectedResult, result);
        verify(eventHandler).addAndGet(ArgumentMatchers.isA(ListOffsetsApplicationEvent.class),
                ArgumentMatchers.isA(Timer.class));
    }

    // This test ensures same behaviour as the current consumer when offsetsForTimes is called
    // with 0 timeout. It should return map with all requested partitions as keys, with null
    // OffsetAndTimestamp as value.
    @Test
    public void testOffsetsForTimesWithZeroTimeout() {
        PrototypeAsyncConsumer<?, ?> consumer = newConsumer(time, new StringDeserializer(), new StringDeserializer());
        TopicPartition tp = new TopicPartition("topic1", 0);
        Map<TopicPartition, OffsetAndTimestamp> expectedResult =
                Collections.singletonMap(tp, null);
        Map<TopicPartition, Long> timestampToSearch = Collections.singletonMap(tp, 5L);

        Map<TopicPartition, OffsetAndTimestamp> result =
                assertDoesNotThrow(() -> consumer.offsetsForTimes(timestampToSearch,
                        Duration.ofMillis(0)));
        assertEquals(expectedResult, result);
        verify(eventHandler, never()).addAndGet(ArgumentMatchers.isA(ListOffsetsApplicationEvent.class),
                ArgumentMatchers.isA(Timer.class));
    }

    @Test
    public void testWakeup_committed() {
        consumer = newConsumer(time, new StringDeserializer(),
            new StringDeserializer());
        consumer.wakeup();
        assertThrows(WakeupException.class, () -> consumer.committed(mockTopicPartitionOffset().keySet()));
        assertNoPendingWakeup(consumer.wakeupTrigger());
    }

    @Test
    public void testRefreshCommittedOffsetsSuccess() {
        Map<TopicPartition, OffsetAndMetadata> committedOffsets =
                Collections.singletonMap(new TopicPartition("t1", 1), new OffsetAndMetadata(10L));
        testRefreshCommittedOffsetsSuccess(committedOffsets);
    }

    @Test
    public void testRefreshCommittedOffsetsSuccessButNoCommittedOffsetsFound() {
        testRefreshCommittedOffsetsSuccess(Collections.emptyMap());
    }

    @Test
    public void testRefreshCommittedOffsetsShouldNotResetIfFailedWithTimeout() {
        // Create consumer with group id to enable committed offset usage
        this.groupId = "consumer-group-1";
        consumer = newConsumer(time, new StringDeserializer(), new StringDeserializer());

        when(subscriptions.initializingPartitions()).thenReturn(Collections.singleton(new TopicPartition("t1", 1)));
        when(eventHandler.addAndGet(ArgumentMatchers.isA(OffsetFetchApplicationEvent.class),
                ArgumentMatchers.isA(Timer.class))).thenThrow(TimeoutException.class);

        // Poll with 0 timeout to run a single iteration of the poll loop
        consumer.poll(Duration.ofMillis(0));

        // Verify that events were triggered for validating positions and fetching committed
        // offsets, but no event should have been created to reset positions given that there
        // were no committed offsets.
        verify(eventHandler).add(ArgumentMatchers.isA(ValidatePositionsApplicationEvent.class));
        verify(eventHandler).addAndGet(ArgumentMatchers.isA(OffsetFetchApplicationEvent.class),
                ArgumentMatchers.isA(Timer.class));
        verify(eventHandler, never()).add(ArgumentMatchers.isA(ResetPositionsApplicationEvent.class));
    }

    @Test
    public void testRefreshCommittedOffsetsNotFetchedIfNoGroupId() {
        // Create consumer without group id
        this.groupId = null;
        consumer = newConsumer(time, new StringDeserializer(), new StringDeserializer());

        when(subscriptions.initializingPartitions()).thenReturn(Collections.singleton(new TopicPartition("t1", 1)));
        when(eventHandler.addAndGet(ArgumentMatchers.isA(OffsetFetchApplicationEvent.class),
                ArgumentMatchers.isA(Timer.class))).thenThrow(TimeoutException.class);

        // Poll with 0 timeout to run a single iteration of the poll loop
        consumer.poll(Duration.ofMillis(0));

        // Verify that no event was generated for fetching committed offsets
        verify(eventHandler, never()).addAndGet(ArgumentMatchers.isA(OffsetFetchApplicationEvent.class),
                ArgumentMatchers.isA(Timer.class));

        verify(eventHandler).add(ArgumentMatchers.isA(ValidatePositionsApplicationEvent.class));
        verify(eventHandler).add(ArgumentMatchers.isA(ResetPositionsApplicationEvent.class));
    }

    private void testRefreshCommittedOffsetsSuccess(Map<TopicPartition, OffsetAndMetadata> committedOffsets) {
        // Create consumer with group id to enable committed offset usage
        this.groupId = "consumer-group-1";
        consumer = newConsumer(time, new StringDeserializer(), new StringDeserializer());

        when(subscriptions.initializingPartitions()).thenReturn(committedOffsets.keySet());
        when(eventHandler.addAndGet(any(), any())).thenReturn(committedOffsets);

        // Poll with 0 timeout to run a single iteration of the poll loop
        consumer.poll(Duration.ofMillis(0));

        // Verify that events were triggered for validating positions and fetching committed
        // offsets, but no event should have been created to reset positions given that there
        // were no committed offsets.
        verify(eventHandler).add(ArgumentMatchers.isA(ValidatePositionsApplicationEvent.class));
        verify(eventHandler).addAndGet(ArgumentMatchers.isA(OffsetFetchApplicationEvent.class),
                ArgumentMatchers.isA(Timer.class));
        verify(eventHandler).add(ArgumentMatchers.isA(ResetPositionsApplicationEvent.class));
    }

    private void assertNoPendingWakeup(final WakeupTrigger wakeupTrigger) {
        assertTrue(wakeupTrigger.getPendingTask() == null);
    }

    private Map<TopicPartition, OffsetAndMetadata> mockTopicPartitionOffset() {
        final TopicPartition t0 = new TopicPartition("t0", 2);
        final TopicPartition t1 = new TopicPartition("t0", 3);
        HashMap<TopicPartition, OffsetAndMetadata> topicPartitionOffsets = new HashMap<>();
        topicPartitionOffsets.put(t0, new OffsetAndMetadata(10L));
        topicPartitionOffsets.put(t1, new OffsetAndMetadata(20L));
        return topicPartitionOffsets;
    }

    private Map<TopicPartition, OffsetAndTimestamp> mockOffsetAndTimestamp() {
        final TopicPartition t0 = new TopicPartition("t0", 2);
        final TopicPartition t1 = new TopicPartition("t0", 3);
        HashMap<TopicPartition, OffsetAndTimestamp> offsetAndTimestamp = new HashMap<>();
        offsetAndTimestamp.put(t0, new OffsetAndTimestamp(5L, 1L));
        offsetAndTimestamp.put(t1, new OffsetAndTimestamp(6L, 3L));
        return offsetAndTimestamp;
    }

    private Map<TopicPartition, Long> mockTimestampToSearch() {
        final TopicPartition t0 = new TopicPartition("t0", 2);
        final TopicPartition t1 = new TopicPartition("t0", 3);
        HashMap<TopicPartition, Long> timestampToSearch = new HashMap<>();
        timestampToSearch.put(t0, 1L);
        timestampToSearch.put(t1, 2L);
        return timestampToSearch;
    }

    private void injectConsumerConfigs() {
        consumerProps.put(BOOTSTRAP_SERVERS_CONFIG, "localhost:9999");
        consumerProps.put(DEFAULT_API_TIMEOUT_MS_CONFIG, "60000");
        consumerProps.put(KEY_DESERIALIZER_CLASS_CONFIG, StringDeserializer.class);
        consumerProps.put(VALUE_DESERIALIZER_CLASS_CONFIG, StringDeserializer.class);
    }

    private PrototypeAsyncConsumer<?, ?> newConsumer(final Time time,
                                                     final Deserializer<?> keyDeserializer,
                                                     final Deserializer<?> valueDeserializer) {
        consumerProps.put(KEY_DESERIALIZER_CLASS_CONFIG, keyDeserializer.getClass());
        consumerProps.put(VALUE_DESERIALIZER_CLASS_CONFIG, valueDeserializer.getClass());

        return new PrototypeAsyncConsumer<>(
                time,
                logContext,
                config,
                subscriptions,
                metadata,
                eventHandler,
                metrics,
                Optional.ofNullable(this.groupId),
                config.getInt(DEFAULT_API_TIMEOUT_MS_CONFIG));
    }
}
<|MERGE_RESOLUTION|>--- conflicted
+++ resolved
@@ -104,15 +104,11 @@
         this.config = new ConsumerConfig(consumerProps);
         this.logContext = new LogContext();
         this.subscriptions = mock(SubscriptionState.class);
-<<<<<<< HEAD
         this.metadata = mock(ConsumerMetadata.class);
-        this.eventHandler = mock(DefaultEventHandler.class);
-=======
         final DefaultBackgroundThread bt = mock(DefaultBackgroundThread.class);
         final BlockingQueue<ApplicationEvent> aq = new LinkedBlockingQueue<>();
         final BlockingQueue<BackgroundEvent> bq = new LinkedBlockingQueue<>();
         this.eventHandler = spy(new DefaultEventHandler(bt, aq, bq));
->>>>>>> f041efa5
         this.metrics = new Metrics(time);
     }
 
