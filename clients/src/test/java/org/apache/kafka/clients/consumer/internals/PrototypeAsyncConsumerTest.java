--- conflicted
+++ resolved
@@ -29,11 +29,8 @@
 import org.apache.kafka.common.KafkaException;
 import org.apache.kafka.common.TopicPartition;
 import org.apache.kafka.common.errors.InvalidGroupIdException;
-<<<<<<< HEAD
-=======
 import org.apache.kafka.common.errors.WakeupException;
 import org.apache.kafka.common.internals.ClusterResourceListeners;
->>>>>>> 8611d28b
 import org.apache.kafka.common.metrics.Metrics;
 import org.apache.kafka.common.serialization.Deserializer;
 import org.apache.kafka.common.serialization.StringDeserializer;
@@ -229,7 +226,6 @@
     }
 
     @Test
-<<<<<<< HEAD
     public void testBeginningOffsetsFailsIfNullPartitions() {
         consumer = newConsumer(time, new StringDeserializer(), new StringDeserializer());
         assertThrows(NullPointerException.class, () -> consumer.beginningOffsets(null,
@@ -317,7 +313,8 @@
         assertEquals(expectedResult, result);
         verify(eventHandler, never()).addAndGet(ArgumentMatchers.isA(ListOffsetsApplicationEvent.class),
                 ArgumentMatchers.isA(Timer.class));
-=======
+    }
+
     public void testWakeup_commitSync() {
         consumer = newConsumer(time, new StringDeserializer(),
             new StringDeserializer());
@@ -337,7 +334,6 @@
 
     private void assertNoPendingWakeup(final WakeupTrigger wakeupTrigger) {
         assertTrue(wakeupTrigger.getPendingTask() == null);
->>>>>>> 8611d28b
     }
 
     private HashMap<TopicPartition, OffsetAndMetadata> mockTopicPartitionOffset() {
