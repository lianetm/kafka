/**
 * Licensed to the Apache Software Foundation (ASF) under one or more
 * contributor license agreements.  See the NOTICE file distributed with
 * this work for additional information regarding copyright ownership.
 * The ASF licenses this file to You under the Apache License, Version 2.0
 * (the "License"); you may not use this file except in compliance with
 * the License.  You may obtain a copy of the License at
 *
 *    http://www.apache.org/licenses/LICENSE-2.0
 *
 * Unless required by applicable law or agreed to in writing, software
 * distributed under the License is distributed on an "AS IS" BASIS,
 * WITHOUT WARRANTIES OR CONDITIONS OF ANY KIND, either express or implied.
 * See the License for the specific language governing permissions and
 * limitations under the License.
 */
package kafka.bridge.hadoop;

<<<<<<< HEAD

import java.io.IOException;
import java.net.URI;
import java.util.Properties;
=======

import java.io.IOException;
import java.net.URI;
import java.util.Properties;

import kafka.common.KafkaException;
>>>>>>> 602acaf4
import kafka.javaapi.producer.Producer;
import kafka.message.Message;
import kafka.producer.ProducerConfig;
import org.apache.hadoop.conf.Configuration;
import org.apache.hadoop.fs.Path;
import org.apache.hadoop.io.BytesWritable;
import org.apache.hadoop.io.NullWritable;
import org.apache.hadoop.mapreduce.Job;
import org.apache.hadoop.mapreduce.JobContext;
import org.apache.hadoop.mapreduce.OutputCommitter;
import org.apache.hadoop.mapreduce.OutputFormat;
import org.apache.hadoop.mapreduce.RecordWriter;
import org.apache.hadoop.mapreduce.TaskAttemptContext;
import org.apache.hadoop.mapreduce.lib.output.FileOutputCommitter;
import org.apache.log4j.Logger;

public class KafkaOutputFormat<W extends BytesWritable> extends OutputFormat<NullWritable, W>
{
  private Logger log = Logger.getLogger(KafkaOutputFormat.class);

  public static final String KAFKA_URL = "kafka.output.url";
  /** Bytes to buffer before the OutputFormat does a send */
  public static final int KAFKA_QUEUE_SIZE = 10*1024*1024;

  /** Default value for Kafka's connect.timeout.ms */
  public static final int KAFKA_PRODUCER_CONNECT_TIMEOUT = 30*1000;
  /** Default value for Kafka's reconnect.interval*/
  public static final int KAFKA_PRODUCER_RECONNECT_INTERVAL = 1000;
  /** Default value for Kafka's buffer.size */
  public static final int KAFKA_PRODUCER_BUFFER_SIZE = 64*1024;
  /** Default value for Kafka's max.message.size */
  public static final int KAFKA_PRODUCER_MAX_MESSAGE_SIZE = 1024*1024;
  /** Default value for Kafka's producer.type */
  public static final String KAFKA_PRODUCER_PRODUCER_TYPE = "sync";
  /** Default value for Kafka's compression.codec */
  public static final int KAFKA_PRODUCER_COMPRESSION_CODEC = 0;

  public KafkaOutputFormat()
  {
    super();
  }

  public static void setOutputPath(Job job, Path outputUrl)
  {
    job.getConfiguration().set(KafkaOutputFormat.KAFKA_URL, outputUrl.toString());

    job.getConfiguration().setBoolean("mapred.map.tasks.speculative.execution", false);
    job.getConfiguration().setBoolean("mapred.reduce.tasks.speculative.execution", false);
  }

  public static Path getOutputPath(JobContext job)
  {
    String name = job.getConfiguration().get(KafkaOutputFormat.KAFKA_URL);
    return name == null ? null : new Path(name);
  }

  @Override
  public void checkOutputSpecs(JobContext jobContext) throws IOException, InterruptedException
  {
  }

  @Override
  public OutputCommitter getOutputCommitter(TaskAttemptContext taskAttemptContext) throws IOException, InterruptedException
  {
    // Is there a programmatic way to get the temp dir? I see it hardcoded everywhere in Hadoop, Hive, and Pig.
    return new FileOutputCommitter(new Path("/tmp/" + taskAttemptContext.getTaskAttemptID().getJobID().toString()), taskAttemptContext);
  }

  @Override
  public RecordWriter<NullWritable, W> getRecordWriter(TaskAttemptContext context) throws IOException, InterruptedException
  {
    Path outputPath = getOutputPath(context);
    if (outputPath == null)
<<<<<<< HEAD
      throw new IllegalArgumentException("no kafka output url specified");
=======
      throw new KafkaException("no kafka output url specified");
>>>>>>> 602acaf4
    URI uri = URI.create(outputPath.toString());
    Configuration job = context.getConfiguration();

    Properties props = new Properties();
    String topic;

    final int queueSize = job.getInt("kafka.output.queue_size", KAFKA_QUEUE_SIZE);
    final int timeout = job.getInt("kafka.output.connect_timeout", KAFKA_PRODUCER_CONNECT_TIMEOUT);
    final int interval = job.getInt("kafka.output.reconnect_interval", KAFKA_PRODUCER_RECONNECT_INTERVAL);
    final int bufSize = job.getInt("kafka.output.bufsize", KAFKA_PRODUCER_BUFFER_SIZE);
    final int maxSize = job.getInt("kafka.output.max_msgsize", KAFKA_PRODUCER_MAX_MESSAGE_SIZE);
    final String producerType = job.get("kafka.output.producer_type", KAFKA_PRODUCER_PRODUCER_TYPE);
    final int compressionCodec = job.getInt("kafka.output.compression_codec", KAFKA_PRODUCER_COMPRESSION_CODEC);

    job.setInt("kafka.output.queue_size", queueSize);
    job.setInt("kafka.output.connect_timeout", timeout);
    job.setInt("kafka.output.reconnect_interval", interval);
    job.setInt("kafka.output.bufsize", bufSize);
    job.setInt("kafka.output.max_msgsize", maxSize);
    job.set("kafka.output.producer_type", producerType);
    job.setInt("kafka.output.compression_codec", compressionCodec);

    props.setProperty("producer.type", producerType);
    props.setProperty("buffer.size", Integer.toString(bufSize));
    props.setProperty("connect.timeout.ms", Integer.toString(timeout));
    props.setProperty("reconnect.interval", Integer.toString(interval));
    props.setProperty("max.message.size", Integer.toString(maxSize));
    props.setProperty("compression.codec", Integer.toString(compressionCodec));

<<<<<<< HEAD
    if (uri.getScheme().equals("kafka+zk")) {
      // Software load balancer:
      //  URL: kafka+zk://<zk connect path>#<kafka topic>
      //  e.g. kafka+zk://kafka-zk:2181/kafka#foobar

      String zkConnect = uri.getAuthority() + uri.getPath();

      props.setProperty("zk.connect", zkConnect);
      job.set("kafka.zk.connect", zkConnect);

      topic = uri.getFragment();
      if (topic == null)
        throw new IllegalArgumentException("no topic specified in kafka uri fragment");

      log.info(String.format("using kafka zk.connect %s (topic %s)", zkConnect, topic));
    } else if (uri.getScheme().equals("kafka")) {
=======
    if (uri.getScheme().equals("kafka")) {
>>>>>>> 602acaf4
      // using the legacy direct broker list
      // URL: kafka://<kafka host>/<topic>
      // e.g. kafka://kafka-server:9000,kafka-server2:9000/foobar

      // Just enumerate broker_ids, as it really doesn't matter what they are as long as they're unique
      // (KAFKA-258 will remove the broker_id requirement)
      StringBuilder brokerListBuilder = new StringBuilder();
      String delim = "";
      int brokerId = 0;
      for (String serverPort : uri.getAuthority().split(",")) {
        brokerListBuilder.append(delim).append(String.format("%d:%s", brokerId, serverPort));
        delim = ",";
        brokerId++;
      }
      String brokerList = brokerListBuilder.toString();

      props.setProperty("broker.list", brokerList);
      job.set("kafka.broker.list", brokerList);

      if (uri.getPath() == null || uri.getPath().length() <= 1)
<<<<<<< HEAD
        throw new IllegalArgumentException("no topic specified in kafka uri");
=======
        throw new KafkaException("no topic specified in kafka uri");
>>>>>>> 602acaf4

      topic = uri.getPath().substring(1);             // ignore the initial '/' in the path
      job.set("kafka.output.topic", topic);
      log.info(String.format("using kafka broker %s (topic %s)", brokerList, topic));
    } else
<<<<<<< HEAD
      throw new IllegalArgumentException("missing scheme from kafka uri (must be kafka:// or kafka+zk://)");
=======
      throw new KafkaException("missing scheme from kafka uri (must be kafka://)");
>>>>>>> 602acaf4

    Producer<Integer, Message> producer = new Producer<Integer, Message>(new ProducerConfig(props));
    return new KafkaRecordWriter<W>(producer, topic, queueSize);
  }
}<|MERGE_RESOLUTION|>--- conflicted
+++ resolved
@@ -16,19 +16,12 @@
  */
 package kafka.bridge.hadoop;
 
-<<<<<<< HEAD
-
-import java.io.IOException;
-import java.net.URI;
-import java.util.Properties;
-=======
 
 import java.io.IOException;
 import java.net.URI;
 import java.util.Properties;
 
 import kafka.common.KafkaException;
->>>>>>> 602acaf4
 import kafka.javaapi.producer.Producer;
 import kafka.message.Message;
 import kafka.producer.ProducerConfig;
@@ -102,11 +95,7 @@
   {
     Path outputPath = getOutputPath(context);
     if (outputPath == null)
-<<<<<<< HEAD
-      throw new IllegalArgumentException("no kafka output url specified");
-=======
       throw new KafkaException("no kafka output url specified");
->>>>>>> 602acaf4
     URI uri = URI.create(outputPath.toString());
     Configuration job = context.getConfiguration();
 
@@ -136,26 +125,7 @@
     props.setProperty("max.message.size", Integer.toString(maxSize));
     props.setProperty("compression.codec", Integer.toString(compressionCodec));
 
-<<<<<<< HEAD
-    if (uri.getScheme().equals("kafka+zk")) {
-      // Software load balancer:
-      //  URL: kafka+zk://<zk connect path>#<kafka topic>
-      //  e.g. kafka+zk://kafka-zk:2181/kafka#foobar
-
-      String zkConnect = uri.getAuthority() + uri.getPath();
-
-      props.setProperty("zk.connect", zkConnect);
-      job.set("kafka.zk.connect", zkConnect);
-
-      topic = uri.getFragment();
-      if (topic == null)
-        throw new IllegalArgumentException("no topic specified in kafka uri fragment");
-
-      log.info(String.format("using kafka zk.connect %s (topic %s)", zkConnect, topic));
-    } else if (uri.getScheme().equals("kafka")) {
-=======
     if (uri.getScheme().equals("kafka")) {
->>>>>>> 602acaf4
       // using the legacy direct broker list
       // URL: kafka://<kafka host>/<topic>
       // e.g. kafka://kafka-server:9000,kafka-server2:9000/foobar
@@ -176,21 +146,13 @@
       job.set("kafka.broker.list", brokerList);
 
       if (uri.getPath() == null || uri.getPath().length() <= 1)
-<<<<<<< HEAD
-        throw new IllegalArgumentException("no topic specified in kafka uri");
-=======
         throw new KafkaException("no topic specified in kafka uri");
->>>>>>> 602acaf4
 
       topic = uri.getPath().substring(1);             // ignore the initial '/' in the path
       job.set("kafka.output.topic", topic);
       log.info(String.format("using kafka broker %s (topic %s)", brokerList, topic));
     } else
-<<<<<<< HEAD
-      throw new IllegalArgumentException("missing scheme from kafka uri (must be kafka:// or kafka+zk://)");
-=======
       throw new KafkaException("missing scheme from kafka uri (must be kafka://)");
->>>>>>> 602acaf4
 
     Producer<Integer, Message> producer = new Producer<Integer, Message>(new ProducerConfig(props));
     return new KafkaRecordWriter<W>(producer, topic, queueSize);
