--- conflicted
+++ resolved
@@ -1594,7 +1594,6 @@
     assertEquals(500, consumer.committed(Set(tp2).asJava).get(tp2).offset)
   }
 
-<<<<<<< HEAD
   // This test only applies to the async consumer because it is specific to how it prevents
   // fetching while the onPartitionsAssigned callback is executed. In the async consumer,
   // callbacks run in the App thread, while the fetching happens in the Background thread, so
@@ -1633,10 +1632,6 @@
       startingTimestamp = startingTimestamp, tp = tp2)
   }
 
-=======
-  // TODO: Enable this test for both protocols when the Jira tracking its failure (KAFKA-16151) is fixed. This
-  //       is done by setting the @MethodSource value to "getTestQuorumAndGroupProtocolParametersAll"
->>>>>>> 7090a523
   @ParameterizedTest(name = TestInfoUtils.TestWithParameterizedQuorumAndGroupProtocolNames)
   @MethodSource(Array("getTestQuorumAndGroupProtocolParametersAll"))
   def testPerPartitionLeadMetricsCleanUpWithSubscribe(quorum: String, groupProtocol: String): Unit = {
@@ -1677,8 +1672,6 @@
     assertNull(consumer.metrics.get(new MetricName("records-lead", "consumer-fetch-manager-metrics", "", tags2)))
   }
 
-  // TODO: Enable this test for both protocols when the Jira tracking its failure (KAFKA-16150) is fixed. This
-  //       is done by setting the @MethodSource value to "getTestQuorumAndGroupProtocolParametersAll"
   @ParameterizedTest(name = TestInfoUtils.TestWithParameterizedQuorumAndGroupProtocolNames)
   @MethodSource(Array("getTestQuorumAndGroupProtocolParametersAll"))
   def testPerPartitionLagMetricsCleanUpWithSubscribe(quorum: String, groupProtocol: String): Unit = {
